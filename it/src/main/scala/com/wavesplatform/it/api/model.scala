--- conflicted
+++ resolved
@@ -1,10 +1,6 @@
 package com.wavesplatform.it.api
 
-import com.wavesplatform.state.ByteStr
-import play.api.libs.json._
-import scorex.transaction.assets.exchange.AssetPair
-
-import scala.util.{Failure, Success}
+import play.api.libs.json.{Format, Json}
 
 // USCE no longer contains references to non-serializable Request/Response objects
 // to work around https://github.com/scalatest/scalatest/issues/556
@@ -12,31 +8,26 @@
     extends Exception(s"Request: $requestUrl; Unexpected status code ($statusCode): $responseBody")
 
 case class Status(blockchainHeight: Int, stateHeight: Int, updatedTimestamp: Long, updatedDate: String)
-
 object Status {
   implicit val statusFormat: Format[Status] = Json.format
 }
 
 case class Peer(address: String, declaredAddress: String, peerName: String)
-
 object Peer {
   implicit val peerFormat: Format[Peer] = Json.format
 }
 
 case class Address(address: String)
-
 object Address {
   implicit val addressFormat: Format[Address] = Json.format
 }
 
 case class Balance(address: String, confirmations: Int, balance: Long)
-
 object Balance {
   implicit val balanceFormat: Format[Balance] = Json.format
 }
 
 case class AssetBalance(address: String, assetId: String, balance: Long)
-
 object AssetBalance {
   implicit val assetBalanceFormat: Format[AssetBalance] = Json.format
 }
@@ -46,23 +37,17 @@
   implicit val compiledScriptFormat: Format[CompiledScript] = Json.format
 }
 
-<<<<<<< HEAD
-case class FullAssetInfo(assetId: String, balance: Long, reissuable: Boolean, quantity: Long)
-
-=======
 case class FullAssetInfo(assetId: String,
                          balance: Long,
                          reissuable: Boolean,
                          minSponsoredAssetFee: Option[Long],
                          sponsorBalance: Option[Long],
                          quantity: Long)
->>>>>>> 3a53e067
 object FullAssetInfo {
   implicit val fullAssetInfoFormat: Format[FullAssetInfo] = Json.format
 }
 
 case class FullAssetsInfo(address: String, balances: List[FullAssetInfo])
-
 object FullAssetsInfo {
   implicit val fullAssetsInfoFormat: Format[FullAssetsInfo] = Json.format
 }
@@ -118,75 +103,51 @@
 }
 
 case class MatcherMessage(id: String)
-
 object MatcherMessage {
   implicit val matcherMessageFormat: Format[MatcherMessage] = Json.format
 }
 
 case class MatcherResponse(status: String, message: MatcherMessage)
-
 object MatcherResponse {
   implicit val matcherResponseFormat: Format[MatcherResponse] = Json.format
 }
 
 case class MatcherStatusResponse(status: String)
-
 object MatcherStatusResponse {
   implicit val matcherStatusResponseFormat: Format[MatcherStatusResponse] = Json.format
 }
 
 case class MessageMatcherResponse(message: String)
-
 object MessageMatcherResponse {
   implicit val messageMatcherResponseFormat: Format[MessageMatcherResponse] = Json.format
 }
 
-case class OrderBookHistory(id: String, `type`: String, amount: Long, price: Long, timestamp: Long, filled: Int, status: String)
-object OrderBookHistory {
-  implicit val byteStrFormat: Format[ByteStr] = Format(
-    Reads {
-      case JsString(str) =>
-        ByteStr.decodeBase58(str) match {
-          case Success(x) => JsSuccess(x)
-          case Failure(e) => JsError(e.getMessage)
-        }
-
-      case _ => JsError("Can't read ByteStr")
-    },
-    Writes(x => JsString(x.base58))
-  )
-
-  implicit val assetPairFormat: Format[AssetPair] = Json.format[AssetPair]
-
-  implicit val orderbookHistory: Format[OrderBookHistory] = Json.format
+case class OrderbookHistory(id: String, `type`: String, amount: Long, price: Long, timestamp: Long, filled: Int, status: String)
+object OrderbookHistory {
+  implicit val orderbookHistory: Format[OrderbookHistory] = Json.format
 }
 
 case class PairResponse(amountAsset: String, priceAsset: String)
-
 object PairResponse {
   implicit val pairResponseFormat: Format[PairResponse] = Json.format
 }
 
 case class LevelResponse(price: Long, amount: Long)
-
 object LevelResponse {
   implicit val levelResponseFormat: Format[LevelResponse] = Json.format
 }
 
 case class OrderBookResponse(timestamp: Long, pair: PairResponse, bids: List[LevelResponse], asks: List[LevelResponse])
-
 object OrderBookResponse {
   implicit val orderBookResponseFormat: Format[OrderBookResponse] = Json.format
 }
 
 case class DebugInfo(stateHeight: Long, stateHash: Long)
-
 object DebugInfo {
   implicit val debugInfoFormat: Format[DebugInfo] = Json.format
 }
 
 case class BlacklistedPeer(hostname: String, timestamp: Long, reason: String)
-
 object BlacklistedPeer {
   implicit val blacklistedPeerFormat: Format[BlacklistedPeer] = Json.format
 }
@@ -198,7 +159,6 @@
 
 // Obsolete payment request
 case class PaymentRequest(amount: Long, fee: Long, sender: String, recipient: String)
-
 object PaymentRequest {
   implicit val paymentFormat: Format[PaymentRequest] = Json.format
 }