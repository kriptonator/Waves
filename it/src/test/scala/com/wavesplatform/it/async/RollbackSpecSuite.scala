--- conflicted
+++ resolved
@@ -4,12 +4,8 @@
 import com.wavesplatform.it.api.AsyncHttpApi._
 import com.wavesplatform.it.transactions.NodesFromDocker
 import com.wavesplatform.it.util._
-<<<<<<< HEAD
 import com.wavesplatform.state2.{BooleanDataEntry, LongDataEntry}
-=======
 import com.wavesplatform.it.{NodeConfigs, TransferSending, WaitForHeight2}
-import com.wavesplatform.state2.{BooleanDataEntry, IntegerDataEntry}
->>>>>>> 32ee2a37
 import org.scalatest.concurrent.{IntegrationPatience, ScalaFutures}
 import org.scalatest.{FreeSpec, Matchers}
 
@@ -102,13 +98,8 @@
   }
 
   "Data transaction rollback" in {
-<<<<<<< HEAD
-    val node = nodes.head
+    val node   = nodes.head
     val entry1 = LongDataEntry("1", 0)
-=======
-    val node   = nodes.head
-    val entry1 = IntegerDataEntry("1", 0)
->>>>>>> 32ee2a37
     val entry2 = BooleanDataEntry("2", true)
     val entry3 = LongDataEntry("1", 1)
 
