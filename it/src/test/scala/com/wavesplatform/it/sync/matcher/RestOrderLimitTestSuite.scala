package com.wavesplatform.it.sync.matcher

import com.typesafe.config.Config
import com.typesafe.config.ConfigFactory.parseString
import com.wavesplatform.it.sync._
import com.wavesplatform.it.api.SyncHttpApi._
import com.wavesplatform.it.api.SyncMatcherHttpApi._
import com.wavesplatform.it.sync.matcher.config.MatcherDefaultConfig._
import com.wavesplatform.it.sync.{someAssetAmount, _}
import com.wavesplatform.it.transactions.NodesFromDocker
import com.wavesplatform.it.util._
import com.wavesplatform.it.{Node, ReportingTestName}
import com.wavesplatform.state.ByteStr.decodeBase58
import com.wavesplatform.transaction.assets.exchange.AssetPair
import com.wavesplatform.transaction.assets.exchange.OrderType.{BUY, SELL}
import org.scalatest.{BeforeAndAfterAll, CancelAfterFailure, FreeSpec, Matchers}

import scala.concurrent.duration._

class RestOrderLimitTestSuite
    extends FreeSpec
    with NodesFromDocker
    with ReportingTestName
    with Matchers
    with BeforeAndAfterAll
    with CancelAfterFailure {
  import RestOrderLimitTestSuite._
  override protected def nodeConfigs: Seq[Config] = CustomConfigs

  private def matcher = nodes.head
  private def alice   = nodes(1)
  private def bob     = nodes(2)

  private def activeOrders: Seq[String] = {
    val activeOrders = matcher.activeOrderHistory(alice.privateKey).map(_.id)
    matcher.ordersByAddress(alice.privateKey, activeOnly = true).map(_.id) should equal(activeOrders)
    activeOrders
  }

  private def allOrders: Seq[String] = {
    val allOrders = matcher.fullOrderHistory(alice.privateKey).map(_.id)
    matcher.ordersByAddress(alice.privateKey, activeOnly = false).map(_.id) should equal(allOrders)
    allOrders
  }

  private def activeOrdersBy(pair: AssetPair, n: Node = alice): Seq[String] =
    matcher.orderHistoryByPair(n.privateKey, pair, activeOnly = true).map(_.id)

  private def allOrdersBy(pair: AssetPair, n: Node = alice): Seq[String] = matcher.orderHistoryByPair(n.privateKey, pair).map(_.id)

  markup("""Test suite checks only Alice's OrderHistory.
          |Bob places orders only for matching Alice's orders.""".stripMargin)

  "Order History REST API methods should have limit for orders in response" in {
    val aliceAsset = alice
      .issue(alice.address, "AliceCoin", "Test", someAssetAmount, 0, reissuable = false, issueFee)
      .id
<<<<<<< HEAD
    matcher.waitForTransaction(aliceAsset)

=======
>>>>>>> d16ecb12
    val bobAsset = bob
      .issue(bob.address, "BobCoin", "Test", someAssetAmount, 0, reissuable = false, issueFee)
      .id
<<<<<<< HEAD
    matcher.waitForTransaction(bobAsset)
=======
    Seq(aliceAsset, bobAsset).foreach(matcher.waitForTransaction(_))
>>>>>>> d16ecb12

    val alicePair = AssetPair(decodeBase58(aliceAsset).toOption, None)
    val bobPair   = AssetPair(decodeBase58(bobAsset).toOption, None)

    info("'fullOrderHistory' and 'ordersByAddress' (activeOnly=false) must return no more 'rest-order-limit' orders")

    val aliceAcc = alice.privateKey
    val bobAcc   = bob.privateKey

    val active0 = matcher.placeOrder(aliceAcc, alicePair, SELL, 1, 15.waves, matcherFee).message.id

    val active1    = matcher.placeOrder(aliceAcc, alicePair, SELL, 1, 10.waves, matcherFee).message.id
    val partial1   = matcher.placeOrder(aliceAcc, alicePair, SELL, 2, 9.waves, matcherFee).message.id
    val filled1    = matcher.placeOrder(aliceAcc, alicePair, SELL, 1, 8.waves, matcherFee).message.id
    val cancelled1 = matcher.placeOrder(aliceAcc, alicePair, SELL, 1, 11.waves, matcherFee).message.id
    val active2    = matcher.placeOrder(aliceAcc, bobPair, BUY, 1, 2.waves, matcherFee).message.id
    val filled2    = matcher.placeOrder(aliceAcc, bobPair, BUY, 1, 4.waves, matcherFee).message.id
    val partial2   = matcher.placeOrder(aliceAcc, bobPair, BUY, 2, 3.waves, matcherFee).message.id
    val cancelled2 = matcher.placeOrder(aliceAcc, bobPair, BUY, 1, 2.waves, matcherFee).message.id

    // orders for matching Alice's orders
    matcher.placeOrder(bobAcc, alicePair, BUY, 1, 8.waves, matcherFee).message.id // fill filled1
    matcher.placeOrder(bobAcc, alicePair, BUY, 1, 9.waves, matcherFee).message.id // part fill partial1
    matcher.placeOrder(bobAcc, bobPair, SELL, 1, 4.waves, matcherFee).message.id  // fill filled2
    matcher.placeOrder(bobAcc, bobPair, SELL, 1, 3.waves, matcherFee).message.id  // part fill partial2

    matcher.cancelOrder(aliceAcc, alicePair, cancelled1)
    matcher.cancelOrder(aliceAcc, alicePair, cancelled2)
    matcher.waitOrderStatus(bobPair, cancelled2, "Cancelled", 1.minutes)

    val activeOrdersAllFive       = Seq(partial2, active2, partial1, active1, active0)
    val allOrdersExceptTheFilled1 = activeOrdersAllFive ++ Seq(cancelled2, filled2, cancelled1)
    val activeOrdersByPair        = Seq(partial1, active1, active0)
    val allOrdersByPair           = activeOrdersByPair ++ Seq(cancelled1, filled1)

    activeOrders should equal(activeOrdersAllFive)
    allOrders should equal(allOrdersExceptTheFilled1)
    activeOrdersBy(alicePair) should equal(activeOrdersByPair)
    allOrdersBy(alicePair) should equal(allOrdersByPair)

    info("'fullOrderHistory' and 'ordersByAddress' must return all active orders, even if they are more than the limit")

    val active3 = matcher.placeOrder(aliceAcc, alicePair, SELL, 1, 10.waves, matcherFee).message.id
    val active4 = matcher.placeOrder(aliceAcc, alicePair, SELL, 1, 10.waves, matcherFee).message.id
    val active5 = matcher.placeOrder(aliceAcc, bobPair, BUY, 1, 2.waves, matcherFee).message.id
    val active6 = matcher.placeOrder(aliceAcc, bobPair, BUY, 1, 2.waves, matcherFee).message.id

    matcher.waitOrderStatus(bobPair, active6, "Accepted", 1.minutes)

    val activeOrdersAllNine          = Seq(active6, active5, active4, active3) ++ activeOrdersAllFive
    val activeOrdersByPairWithTwoNew = Seq(active4, active3) ++ activeOrdersByPair
    val allOrdersByPairWithTwoNew    = Seq(active4, active3) ++ allOrdersByPair

    activeOrders should (equal(allOrders) and equal(activeOrdersAllNine))
    activeOrdersBy(alicePair) should equal(activeOrdersByPairWithTwoNew)
    allOrdersBy(alicePair) should equal(allOrdersByPairWithTwoNew)

    info("'orderHistoryByPair' must return no more 'rest-order-limit' orders")

    val active7  = matcher.placeOrder(aliceAcc, alicePair, SELL, 1, 9.waves, matcherFee).message.id
    val active8  = matcher.placeOrder(aliceAcc, alicePair, SELL, 1, 10.waves, matcherFee).message.id
    val active9  = matcher.placeOrder(aliceAcc, bobPair, BUY, 1, 1.waves, matcherFee).message.id
    val active10 = matcher.placeOrder(aliceAcc, bobPair, BUY, 1, 1.waves, matcherFee).message.id

    matcher.waitOrderStatus(bobPair, active10, "Accepted", 1.minutes)

    val activeOrdersAllThirteen               = Seq(active10, active9, active8, active7) ++ activeOrdersAllNine
    val activeOrdersByPairWithTwoMoreNew      = Seq(active8, active7) ++ activeOrdersByPairWithTwoNew
    val allOrdersByPairWithTwoNewExceptOneOld = Seq(active8, active7) ++ allOrdersByPairWithTwoNew.dropRight(1)

    activeOrders should (equal(allOrders) and equal(activeOrdersAllThirteen))
    activeOrdersBy(alicePair) should equal(activeOrdersByPairWithTwoMoreNew)
    allOrdersBy(alicePair) should equal(allOrdersByPairWithTwoNewExceptOneOld)

    info("all the methods move active orders that were filled")

    matcher.placeOrder(bobAcc, bobPair, SELL, 1, 3.waves, matcherFee).message.id   // fill partial2
    matcher.placeOrder(bobAcc, bobPair, SELL, 2, 2.waves, matcherFee).message.id   // fill active2, active5
    matcher.placeOrder(bobAcc, alicePair, BUY, 2, 9.waves, matcherFee).message.id  // fill partial1, active7
    matcher.placeOrder(bobAcc, alicePair, BUY, 1, 10.waves, matcherFee).message.id // fill active1

    matcher.waitOrderStatus(bobPair, active1, "Filled", 1.minutes)

    val activeOrdersAllSeven            = Seq(active10, active9, active8, active6, active4, active3, active0)
    val allOrdersWithOneFilled          = activeOrdersAllSeven ++ Seq(active1)
    val activeOrdersByPairWithTwoFilled = Seq(active8, active4, active3, active0)
    val allOrdersByPairWithTwoFilled    = activeOrdersByPairWithTwoFilled ++ Seq(active7, cancelled1, partial1, active1)

    activeOrders should equal(activeOrdersAllSeven)
    allOrders should equal(allOrdersWithOneFilled)
    activeOrdersBy(alicePair) should equal(activeOrdersByPairWithTwoFilled)
    allOrdersBy(alicePair) should equal(allOrdersByPairWithTwoFilled)

    info("'orderHistoryByPair' must return all active orders, even if they are more than the limit")

    val active11 = matcher.placeOrder(aliceAcc, alicePair, SELL, 1, 10.waves, matcherFee).message.id
    val active12 = matcher.placeOrder(aliceAcc, alicePair, SELL, 1, 10.waves, matcherFee).message.id
    val active13 = matcher.placeOrder(aliceAcc, alicePair, SELL, 1, 10.waves, matcherFee).message.id
    val active14 = matcher.placeOrder(aliceAcc, alicePair, SELL, 1, 10.waves, matcherFee).message.id
    val active15 = matcher.placeOrder(aliceAcc, alicePair, SELL, 1, 10.waves, matcherFee).message.id

    matcher.waitOrderStatus(bobPair, active15, "Accepted", 1.minutes)

    val activeOrdersAllTwelve     = Seq(active15, active14, active13, active12, active11) ++ activeOrdersAllSeven
    val activeOrdersByPairAllNine = Seq(active15, active14, active13, active12, active11) ++ allOrdersByPairWithTwoFilled.take(4)

    activeOrders should (equal(allOrders) and equal(activeOrdersAllTwelve))
    activeOrdersBy(alicePair) should (equal(allOrdersBy(alicePair)) and equal(activeOrdersByPairAllNine))
  }

}

object RestOrderLimitTestSuite {
  val reducedLimit                            = 8
  val configWithReducedRestOrderLimit: Config = parseString(s"""
                                                       |waves.matcher {
                                                       |  rest-order-limit=$reducedLimit
                                                       |}
    """.stripMargin)

  val CustomConfigs: Seq[Config] = Configs.map(configWithReducedRestOrderLimit.withFallback(_))
}<|MERGE_RESOLUTION|>--- conflicted
+++ resolved
@@ -2,7 +2,6 @@
 
 import com.typesafe.config.Config
 import com.typesafe.config.ConfigFactory.parseString
-import com.wavesplatform.it.sync._
 import com.wavesplatform.it.api.SyncHttpApi._
 import com.wavesplatform.it.api.SyncMatcherHttpApi._
 import com.wavesplatform.it.sync.matcher.config.MatcherDefaultConfig._
@@ -55,19 +54,10 @@
     val aliceAsset = alice
       .issue(alice.address, "AliceCoin", "Test", someAssetAmount, 0, reissuable = false, issueFee)
       .id
-<<<<<<< HEAD
-    matcher.waitForTransaction(aliceAsset)
-
-=======
->>>>>>> d16ecb12
     val bobAsset = bob
       .issue(bob.address, "BobCoin", "Test", someAssetAmount, 0, reissuable = false, issueFee)
       .id
-<<<<<<< HEAD
-    matcher.waitForTransaction(bobAsset)
-=======
     Seq(aliceAsset, bobAsset).foreach(matcher.waitForTransaction(_))
->>>>>>> d16ecb12
 
     val alicePair = AssetPair(decodeBase58(aliceAsset).toOption, None)
     val bobPair   = AssetPair(decodeBase58(bobAsset).toOption, None)
