--- conflicted
+++ resolved
@@ -47,7 +47,7 @@
     matcherNode.assertAssetBalance(matcherNode.address, aliceAsset, 0)
     bobNode.assertAssetBalance(bobNode.address, aliceAsset, 0)
 
-    val order1 = matcherNode.placeOrder(aliceNode, aliceWavesPair, OrderType.SELL, 2.waves * Order.PriceConstant, aliceSellAmount, 2.minutes)
+    val order1 = matcherNode.placeOrder(aliceNode, aliceWavesPair, OrderType.SELL, 2.waves * Order.PriceConstant, aliceSellAmount, 1: Byte, 2.minutes)
 
     "matcher should respond with Public key" in {
       matcherNode.matcherGet("/matcher").getResponseBody.stripPrefix("\"").stripSuffix("\"") shouldBe matcherNode.publicKeyStr
@@ -67,13 +67,8 @@
 
     "sell order could be placed correctly" - {
       // Alice places sell order
-<<<<<<< HEAD
-      val order1 =
-        matcherNode.placeOrder(aliceNode, aliceWavesPair, OrderType.SELL, 2.waves * Order.PriceConstant, aliceSellAmount, orderVersion, 2.minutes)
-=======
       "alice places sell order" in {
         order1.status shouldBe "OrderAccepted"
->>>>>>> 03578d08
 
         // Alice checks that the order in order book
         matcherNode.orderStatus(order1.message.id, aliceWavesPair).status shouldBe "Accepted"
