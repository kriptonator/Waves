--- conflicted
+++ resolved
@@ -1,17 +1,15 @@
 package com.wavesplatform.it.sync.matcher
 
 import com.typesafe.config.Config
+import com.wavesplatform.it.api.LevelResponse
 import com.wavesplatform.it.api.SyncHttpApi._
 import com.wavesplatform.it.api.SyncMatcherHttpApi._
-<<<<<<< HEAD
+import com.wavesplatform.it.sync._
 import com.wavesplatform.it.matcher.MatcherSuiteBase
-=======
-import com.wavesplatform.it.sync._
-import com.wavesplatform.it.sync.matcher.config.MatcherPriceAssetConfig._
->>>>>>> d16ecb12
 import com.wavesplatform.it.sync.matcherFee
 import com.wavesplatform.transaction.assets.exchange.OrderType.BUY
 import com.wavesplatform.transaction.assets.exchange.{Order, OrderType}
+
 import scala.concurrent.duration._
 import scala.math.BigDecimal.RoundingMode
 import com.wavesplatform.it.sync.matcher.config.MatcherPriceAssetConfig._
@@ -36,9 +34,9 @@
       // Alice wants to sell USD for Waves
       val bobWavesBalanceBefore = matcherNode.accountBalances(bobAcc.address)._1
 
-      val bobOrder   = matcherNode.prepareOrder(bobAcc, wavesUsdPair, OrderType.SELL, sellOrderAmount, price)
-      val bobOrderId = matcherNode.placeOrder(bobOrder).message.id
-      matcherNode.waitOrderStatus(wavesUsdPair, bobOrderId, "Accepted", 1.minute)
+      val bobOrder1   = matcherNode.prepareOrder(bobAcc, wavesUsdPair, OrderType.SELL, sellOrderAmount, price)
+      val bobOrder1Id = matcherNode.placeOrder(bobOrder1).message.id
+      matcherNode.waitOrderStatus(wavesUsdPair, bobOrder1Id, "Accepted", 1.minute)
       matcherNode.reservedBalance(bobAcc)("WAVES") shouldBe sellOrderAmount + matcherFee
       matcherNode.tradableBalance(bobAcc, wavesUsdPair)("WAVES") shouldBe bobWavesBalanceBefore - (sellOrderAmount + matcherFee)
 
@@ -51,26 +49,20 @@
       matcherNode.waitOrderStatus(wavesUsdPair, aliceOrder2Id, "Filled", 1.minute)
 
       // Bob wants to buy some USD
-      matcherNode.waitOrderStatus(wavesUsdPair, bobOrderId, "Filled", 1.minute)
+      matcherNode.waitOrderStatus(wavesUsdPair, bobOrder1Id, "Filled", 1.minute)
 
       // Each side get fair amount of assets
-<<<<<<< HEAD
-      val exchangeTx = matcherNode.transactionsByOrder(bobOrder.idStr()).headOption.getOrElse(fail("Expected an exchange transaction"))
-      nodes.waitForHeightAriseAndTxPresent(exchangeTx.id)
+      val exchangeTx = matcherNode.transactionsByOrder(bobOrder1Id).headOption.getOrElse(fail("Expected an exchange transaction"))
+      matcherNode.waitForTransaction(exchangeTx.id)
       matcherNode.reservedBalance(bobAcc) shouldBe empty
       matcherNode.reservedBalance(aliceAcc) shouldBe empty
-=======
-      val exchangeTx = matcherNode.transactionsByOrder(bobOrder1Id).headOption.getOrElse(fail("Expected an exchange transaction"))
-      matcherNode.waitForTransaction(exchangeTx.id)
-      matcherNode.reservedBalance(bobNode) shouldBe empty
-      matcherNode.reservedBalance(aliceNode) shouldBe empty
 
       // Previously cancelled order should not affect new orders
       val orderBook1 = matcherNode.orderBook(wavesUsdPair)
       orderBook1.asks shouldBe empty
       orderBook1.bids shouldBe empty
 
-      val bobOrder2   = matcherNode.prepareOrder(bobNode, wavesUsdPair, OrderType.SELL, sellOrderAmount, price)
+      val bobOrder2   = matcherNode.prepareOrder(bobAcc, wavesUsdPair, OrderType.SELL, sellOrderAmount, price)
       val bobOrder2Id = matcherNode.placeOrder(bobOrder2).message.id
       matcherNode.waitOrderStatus(wavesUsdPair, bobOrder2Id, "Accepted", 1.minute)
 
@@ -78,21 +70,21 @@
       orderBook2.asks shouldBe List(LevelResponse(bobOrder2.amount, bobOrder2.price))
       orderBook2.bids shouldBe empty
 
-      matcherNode.cancelOrder(bobNode, wavesUsdPair, bobOrder2Id)
+      matcherNode.cancelOrder(bobAcc, wavesUsdPair, bobOrder2Id)
       matcherNode.waitOrderStatus(wavesUsdPair, bobOrder2Id, "Cancelled", 1.minute)
 
-      matcherNode.reservedBalance(bobNode) shouldBe empty
-      matcherNode.reservedBalance(aliceNode) shouldBe empty
+      matcherNode.reservedBalance(bobAcc) shouldBe empty
+      matcherNode.reservedBalance(aliceAcc) shouldBe empty
     }
 
     "place one submitted orders and two counter" in {
-      val aliceOrder1   = matcherNode.prepareOrder(aliceNode, wavesUsdPair, OrderType.BUY, buyOrderAmount, price)
+      val aliceOrder1   = matcherNode.prepareOrder(aliceAcc, wavesUsdPair, OrderType.BUY, buyOrderAmount, price)
       val aliceOrder1Id = matcherNode.placeOrder(aliceOrder1).message.id
 
-      val aliceOrder2   = matcherNode.prepareOrder(aliceNode, wavesUsdPair, OrderType.BUY, buyOrderAmount, price)
+      val aliceOrder2   = matcherNode.prepareOrder(aliceAcc, wavesUsdPair, OrderType.BUY, buyOrderAmount, price)
       val aliceOrder2Id = matcherNode.placeOrder(aliceOrder2).message.id
 
-      val bobOrder1   = matcherNode.prepareOrder(bobNode, wavesUsdPair, OrderType.SELL, sellOrderAmount, price)
+      val bobOrder1   = matcherNode.prepareOrder(bobAcc, wavesUsdPair, OrderType.SELL, sellOrderAmount, price)
       val bobOrder1Id = matcherNode.placeOrder(bobOrder1).message.id
 
       matcherNode.waitOrderStatus(wavesUsdPair, aliceOrder1Id, "Filled", 1.minute)
@@ -106,22 +98,21 @@
         matcherNode.waitForTransaction(_)
       }
 
-      matcherNode.reservedBalance(bobNode) shouldBe empty
-      matcherNode.reservedBalance(aliceNode) shouldBe empty
+      matcherNode.reservedBalance(bobAcc) shouldBe empty
+      matcherNode.reservedBalance(aliceAcc) shouldBe empty
 
       // Previously cancelled order should not affect new orders
       val orderBook1 = matcherNode.orderBook(wavesUsdPair)
       orderBook1.asks shouldBe empty
       orderBook1.bids shouldBe empty
 
-      val bobOrder2   = matcherNode.prepareOrder(bobNode, wavesUsdPair, OrderType.SELL, sellOrderAmount, price)
+      val bobOrder2   = matcherNode.prepareOrder(bobAcc, wavesUsdPair, OrderType.SELL, sellOrderAmount, price)
       val bobOrder2Id = matcherNode.placeOrder(bobOrder2).message.id
       matcherNode.waitOrderStatus(wavesUsdPair, bobOrder2Id, "Accepted", 1.minute)
 
       val orderBook2 = matcherNode.orderBook(wavesUsdPair)
       orderBook2.asks shouldBe List(LevelResponse(bobOrder2.amount, bobOrder2.price))
       orderBook2.bids shouldBe empty
->>>>>>> d16ecb12
     }
   }
 
