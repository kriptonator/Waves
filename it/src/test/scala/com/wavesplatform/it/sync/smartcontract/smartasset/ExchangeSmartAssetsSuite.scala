package com.wavesplatform.it.sync.smartcontract.smartasset

import com.wavesplatform.it.api.SyncHttpApi._
import com.wavesplatform.it.sync._
import com.wavesplatform.it.sync.smartcontract._
import com.wavesplatform.it.sync.smartcontract.{cryptoContextScript, pureContextScript, wavesContextScript}
import com.wavesplatform.it.transactions.BaseTransactionSuite
import com.wavesplatform.state._
import com.wavesplatform.transaction.DataTransaction
import com.wavesplatform.transaction.assets.exchange._
import com.wavesplatform.transaction.smart.script.ScriptCompiler
import com.wavesplatform.utils.NTP
import org.scalatest.CancelAfterFailure
import scorex.crypto.encode.Base64

class ExchangeSmartAssetsSuite extends BaseTransactionSuite with CancelAfterFailure {
  private val acc0 = pkByAddress(firstAddress)
  private val acc1 = pkByAddress(secondAddress)
  private val acc2 = pkByAddress(thirdAddress)

  private var dtx: DataTransaction = _

  private val sc1 = Some("true")

  protected override def beforeAll(): Unit = {
    super.beforeAll()
    val entry1 = IntegerDataEntry("int", 24)
    val entry2 = BooleanDataEntry("bool", value = true)
    val entry3 = BinaryDataEntry("blob", ByteStr(Base64.decode("YWxpY2U=")))
    val entry4 = StringDataEntry("str", "test")

    dtx = DataTransaction.selfSigned(1, acc0, List(entry1, entry2, entry3, entry4), minFee, NTP.correctedTime()).explicitGet()
    sender.signedBroadcast(dtx.json(), waitForTx = true)
  }

  test("require using a certain matcher with smart accounts") {
    /*
    combination of smart accounts and smart assets
     */
<<<<<<< HEAD
    val script = Some(
      ScriptCompiler(
        s"""
=======
    val s = Some(ScriptCompiler(s"""
>>>>>>> 35a2fabc
                                       |match tx {
                                       |case s : SetAssetScriptTransaction => true
                                       |case e: ExchangeTransaction => e.sender == addressFromPublicKey(base58'${ByteStr(acc2.publicKey).base58}')
                                       |case _ => false}""".stripMargin,
        isAssetScript = true
      ).explicitGet()._1.bytes.value.base64)

    val sAsset = sender
      .issue(firstAddress, "SmartAsset", "TestCoin", someAssetAmount, 0, reissuable = false, issueFee, 2, s, true)
      .id

    val smartPair = AssetPair(ByteStr.decodeBase58(sAsset).toOption, None)

    for ((contr1, contr2, mcontr) <- Seq(
           (sc1, sc1, sc1),
           (None, sc1, None)
         )) {

      setContracts((contr1, acc0), (contr2, acc1), (mcontr, acc2))

      sender.signedBroadcast(exchangeTx(smartPair, smartMatcherFee + smartFee, smartMatcherFee + smartFee, acc1, acc0, acc2), waitForTx = true)
    }

<<<<<<< HEAD
    val scriptUpdated = Some(
      ScriptCompiler(
        s"""
=======
    val sUpdated = Some(ScriptCompiler(s"""
>>>>>>> 35a2fabc
                                          |match tx {
                                          |case s : SetAssetScriptTransaction => true
                                          |case e: ExchangeTransaction => e.sender == addressFromPublicKey(base58'${ByteStr(acc1.publicKey).base58}')
                                          |case _ => false}""".stripMargin,
        isAssetScript = true
      ).explicitGet()._1.bytes.value.base64)

    sender.setAssetScript(sAsset, firstAddress, setAssetScriptFee, sUpdated, waitForTx = true)

    assertBadRequestAndMessage(
      sender.signedBroadcast(exchangeTx(smartPair, smartMatcherFee + smartFee, smartMatcherFee + smartFee, acc1, acc0, acc2)),
      errNotAllowedByToken)

    setContracts((None, acc0), (None, acc1), (None, acc2))
  }

  test("AssetPair from smart assets") {
    val assetA = sender
      .issue(firstAddress, "assetA", "TestCoin", someAssetAmount, 0, reissuable = false, issueFee, 2, Some(scriptBase64), waitForTx = true)
      .id

    val assetB = sender
      .issue(secondAddress, "assetB", "TestCoin", someAssetAmount, 0, reissuable = false, issueFee, 2, Some(scriptBase64), waitForTx = true)
      .id

    sender.transfer(secondAddress, firstAddress, 1000, minFee + smartFee, Some(assetB), waitForTx = true)
    sender.transfer(firstAddress, secondAddress, 1000, minFee + smartFee, Some(assetA), waitForTx = true)

    val script = Some(
      ScriptCompiler(
        s"""
                                        |let assetA = base58'$assetA'
                                        |let assetB = base58'$assetB'
                                        |match tx {
                                        |case s : SetAssetScriptTransaction => true
                                        |case e: ExchangeTransaction => (e.sellOrder.assetPair.priceAsset == assetA || e.sellOrder.assetPair.amountAsset == assetA) && (e.sellOrder.assetPair.priceAsset == assetB || e.sellOrder.assetPair.amountAsset == assetB)
                                        |case _ => false}""".stripMargin,
        isAssetScript = true
      ).explicitGet()._1.bytes.value.base64)

    sender.setAssetScript(assetA, firstAddress, setAssetScriptFee, script, waitForTx = true)
    sender.setAssetScript(assetB, secondAddress, setAssetScriptFee, script, waitForTx = true)

    val smartAssetPair = AssetPair(
      amountAsset = Some(ByteStr.decodeBase58(assetA).get),
      priceAsset = Some(ByteStr.decodeBase58(assetB).get)
    )

    sender.signedBroadcast(exchangeTx(smartAssetPair, matcherFee + 2 * smartFee, matcherFee + 2 * smartFee, acc1, acc0, acc2), waitForTx = true)

    withClue("check fee for smart accounts and smart AssetPair - extx.fee == 0.015.waves") {
      setContracts((sc1, acc0), (sc1, acc1), (sc1, acc2))

      assertBadRequestAndMessage(
        sender.signedBroadcast(exchangeTx(smartAssetPair, smartMatcherFee + smartFee, smartMatcherFee + smartFee, acc1, acc0, acc2)),
        "com.wavesplatform.transaction.assets.exchange.ExchangeTransactionV2 does not exceed minimal value of 1500000"
      )

      sender.signedBroadcast(exchangeTx(smartAssetPair, smartMatcherFee + 2 * smartFee, smartMatcherFee + 2 * smartFee, acc1, acc0, acc2),
                             waitForTx = true)
      setContracts((None, acc0), (None, acc1), (None, acc2))
    }

    withClue("try to use incorrect assetPair") {
      val incorrectSmartAssetPair = AssetPair(
        amountAsset = Some(ByteStr.decodeBase58(assetA).get),
        priceAsset = None
      )
      assertBadRequestAndMessage(sender.signedBroadcast(exchangeTx(incorrectSmartAssetPair, smartMatcherFee, smartMatcherFee, acc1, acc0, acc2)),
                                 errNotAllowedByToken)
    }

  }

  test("use all functions from RIDE for asset script") {
    val script1 = Some(ScriptCompiler(cryptoContextScript, isAssetScript = true).explicitGet()._1.bytes.value.base64)
    val script2 = Some(ScriptCompiler(pureContextScript(dtx), isAssetScript = true).explicitGet()._1.bytes.value.base64)
    val script3 = Some(ScriptCompiler(wavesContextScript(dtx), isAssetScript = true).explicitGet()._1.bytes.value.base64)

    List(script1, script2, script3)
      .map { i =>
        val asset = sender
          .issue(firstAddress, "assetA", "TestCoin", someAssetAmount, 0, reissuable = false, issueFee, 2, i, waitForTx = true)
          .id

        val smartPair = AssetPair(ByteStr.decodeBase58(asset).toOption, None)

        sender.signedBroadcast(exchangeTx(smartPair, smartMatcherFee, smartMatcherFee, acc1, acc0, acc2), waitForTx = true)
      }
  }
}<|MERGE_RESOLUTION|>--- conflicted
+++ resolved
@@ -37,13 +37,9 @@
     /*
     combination of smart accounts and smart assets
      */
-<<<<<<< HEAD
-    val script = Some(
+    val s = Some(
       ScriptCompiler(
         s"""
-=======
-    val s = Some(ScriptCompiler(s"""
->>>>>>> 35a2fabc
                                        |match tx {
                                        |case s : SetAssetScriptTransaction => true
                                        |case e: ExchangeTransaction => e.sender == addressFromPublicKey(base58'${ByteStr(acc2.publicKey).base58}')
@@ -67,13 +63,9 @@
       sender.signedBroadcast(exchangeTx(smartPair, smartMatcherFee + smartFee, smartMatcherFee + smartFee, acc1, acc0, acc2), waitForTx = true)
     }
 
-<<<<<<< HEAD
-    val scriptUpdated = Some(
+    val sUpdated = Some(
       ScriptCompiler(
         s"""
-=======
-    val sUpdated = Some(ScriptCompiler(s"""
->>>>>>> 35a2fabc
                                           |match tx {
                                           |case s : SetAssetScriptTransaction => true
                                           |case e: ExchangeTransaction => e.sender == addressFromPublicKey(base58'${ByteStr(acc1.publicKey).base58}')
