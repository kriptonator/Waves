package com.wavesplatform.it.sync.matcher

import com.typesafe.config.{Config, ConfigFactory}
import com.wavesplatform.account.PrivateKeyAccount
import com.wavesplatform.api.http.assets.SignedIssueV1Request
import com.wavesplatform.it.ReportingTestName
import com.wavesplatform.it.api.SyncHttpApi._
import com.wavesplatform.it.api.SyncMatcherHttpApi._
import com.wavesplatform.it.sync.CustomFeeTransactionSuite.defaultAssetQuantity
import com.wavesplatform.it.transactions.NodesFromDocker
import com.wavesplatform.it.util._
import com.wavesplatform.transaction.AssetId
import com.wavesplatform.transaction.assets.IssueTransactionV1
import com.wavesplatform.transaction.assets.exchange.{AssetPair, OrderType}
import com.wavesplatform.utils.Base58
import org.scalatest.{BeforeAndAfterAll, CancelAfterFailure, FreeSpec, Matchers}

import scala.concurrent.duration._
import scala.util.Random

class RoundingIssuesTestSuite
    extends FreeSpec
    with Matchers
    with BeforeAndAfterAll
    with CancelAfterFailure
    with NodesFromDocker
    with ReportingTestName {

  import RoundingIssuesTestSuite._

  override protected def nodeConfigs: Seq[Config] = Configs

  private def matcherNode = nodes.head

  private def aliceNode = nodes(1)

  private def bobNode = nodes(2)

  matcherNode.signedIssue(createSignedIssueRequest(IssueUsdTx))
  nodes.waitForHeightArise()

  "should correctly fill an order with small amount" in {
    val aliceBalanceBefore = matcherNode.accountBalances(aliceNode.address)._1
    val bobBalanceBefore   = matcherNode.accountBalances(bobNode.address)._1

    val counter   = matcherNode.prepareOrder(aliceNode, wavesUsdPair, OrderType.BUY, 238, 3100000000L)
    val counterId = matcherNode.placeOrder(counter).message.id

    val submitted   = matcherNode.prepareOrder(bobNode, wavesUsdPair, OrderType.SELL, 235, 425532L)
    val submittedId = matcherNode.placeOrder(submitted).message.id

    matcherNode.waitOrderStatusAndAmount(wavesUsdPair, submittedId, "Filled", Some(420169L), 1.minute)
    matcherNode.waitOrderStatusAndAmount(wavesUsdPair, counterId, "PartiallyFilled", Some(420169L), 1.minute)

<<<<<<< HEAD
    matcherNode.cancelOrder(aliceNode, wavesUsdPair, Some(order1Id))
    val tx = matcherNode.transactionsByOrder(order1Id).head
=======
    matcherNode.cancelOrder(aliceNode, wavesUsdPair, counterId)
    val tx = matcherNode.transactionsByOrder(counterId).head
>>>>>>> 79966df7

    matcherNode.waitForTransaction(tx.id)
    val rawExchangeTx = matcherNode.rawTransactionInfo(tx.id)

    (rawExchangeTx \ "price").as[Long] shouldBe 238L
    (rawExchangeTx \ "amount").as[Long] shouldBe 420169L
    (rawExchangeTx \ "buyMatcherFee").as[Long] shouldBe 40L
    (rawExchangeTx \ "sellMatcherFee").as[Long] shouldBe 296219L

    val aliceBalanceAfter = matcherNode.accountBalances(aliceNode.address)._1
    val bobBalanceAfter   = matcherNode.accountBalances(bobNode.address)._1

    (aliceBalanceAfter - aliceBalanceBefore) shouldBe (-40L + 420169L)
    (bobBalanceAfter - bobBalanceBefore) shouldBe (-296219L - 420169L)
  }

}

object RoundingIssuesTestSuite {

  import ConfigFactory._
  import com.wavesplatform.it.NodeConfigs._

  private val ForbiddenAssetId = "FdbnAsset"
  private val Decimals: Byte   = 2

  private val minerDisabled = parseString("waves.miner.enable = no")
  private val matcherConfig = parseString(s"""
                                             |waves.matcher {
                                             |  enable = yes
                                             |  account = 3HmFkAoQRs4Y3PE2uR6ohN7wS4VqPBGKv7k
                                             |  bind-address = "0.0.0.0"
                                             |  order-match-tx-fee = 300000
                                             |  blacklisted-assets = ["$ForbiddenAssetId"]
                                             |  balance-watching.enable = yes
                                             |}""".stripMargin)

  private val _Configs: Seq[Config] = (Default.last +: Random.shuffle(Default.init).take(3))
    .zip(Seq(matcherConfig, minerDisabled, minerDisabled, empty()))
    .map { case (n, o) => o.withFallback(n) }

  private val aliceSeed = _Configs(1).getString("account-seed")
  private val alicePk   = PrivateKeyAccount.fromSeed(aliceSeed).right.get

  val IssueUsdTx: IssueTransactionV1 = IssueTransactionV1
    .selfSigned(
      sender = alicePk,
      name = "USD-X".getBytes(),
      description = "asset description".getBytes(),
      quantity = defaultAssetQuantity,
      decimals = Decimals,
      reissuable = false,
      fee = 1.waves,
      timestamp = System.currentTimeMillis()
    )
    .right
    .get

  val UsdId: AssetId = IssueUsdTx.id()

  val wavesUsdPair = AssetPair(
    amountAsset = None,
    priceAsset = Some(UsdId)
  )

  private val updatedMatcherConfig = parseString(s"""
                                                    |waves.matcher {
                                                    |  price-assets = [ "$UsdId", "WAVES"]
                                                    |}
     """.stripMargin)

  private val Configs = _Configs.map(updatedMatcherConfig.withFallback(_))

  def createSignedIssueRequest(tx: IssueTransactionV1): SignedIssueV1Request = {
    import tx._
    SignedIssueV1Request(
      Base58.encode(tx.sender.publicKey),
      new String(name),
      new String(description),
      quantity,
      decimals,
      reissuable,
      fee,
      timestamp,
      signature.base58
    )
  }
}<|MERGE_RESOLUTION|>--- conflicted
+++ resolved
@@ -52,13 +52,8 @@
     matcherNode.waitOrderStatusAndAmount(wavesUsdPair, submittedId, "Filled", Some(420169L), 1.minute)
     matcherNode.waitOrderStatusAndAmount(wavesUsdPair, counterId, "PartiallyFilled", Some(420169L), 1.minute)
 
-<<<<<<< HEAD
-    matcherNode.cancelOrder(aliceNode, wavesUsdPair, Some(order1Id))
-    val tx = matcherNode.transactionsByOrder(order1Id).head
-=======
-    matcherNode.cancelOrder(aliceNode, wavesUsdPair, counterId)
+    matcherNode.cancelOrder(aliceNode, wavesUsdPair, Some(counterId))
     val tx = matcherNode.transactionsByOrder(counterId).head
->>>>>>> 79966df7
 
     matcherNode.waitForTransaction(tx.id)
     val rawExchangeTx = matcherNode.rawTransactionInfo(tx.id)
