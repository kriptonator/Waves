package com.wavesplatform.it

import com.wavesplatform.api.http.assets.SignedIssueV1Request
import com.wavesplatform.state.DataEntry
import com.wavesplatform.it.util._
<<<<<<< HEAD
import com.wavesplatform.transaction.smart.script.ScriptCompiler
=======
import com.wavesplatform.transaction.assets.IssueTransactionV1
import com.wavesplatform.utils.Base58
>>>>>>> d16ecb12

package object sync {
  val smartFee                   = 0.004.waves
  val minFee                     = 0.001.waves
  val leasingFee                 = 0.002.waves
  val issueFee                   = 1.waves
  val burnFee                    = 1.waves
  val sponsorFee                 = 1.waves
  val setAssetScriptFee          = 1.waves
  val setScriptFee               = 0.01.waves
  val transferAmount             = 10.waves
  val leasingAmount              = transferAmount
  val issueAmount                = transferAmount
  val massTransferFeePerTransfer = 0.0005.waves
  val someAssetAmount            = 9999999999999l
  val matcherFee                 = 0.003.waves
  val smartMatcherFee            = 0.007.waves

  def calcDataFee(data: List[DataEntry[_]]): Long = {
    val dataSize = data.map(_.toBytes.length).sum + 128
    if (dataSize > 1024) {
      minFee * (dataSize / 1024 + 1)
    } else minFee
  }

  def calcMassTransferFee(numberOfRecipients: Int): Long = {
    minFee + massTransferFeePerTransfer * (numberOfRecipients + 1)
  }

  val supportedVersions = List(null, "2") //sign and broadcast use default for V1

<<<<<<< HEAD
  val script       = ScriptCompiler(s"""true""".stripMargin).explicitGet()._1
  val scriptBase64 = script.bytes.value.base64
=======
  def createSignedIssueRequest(tx: IssueTransactionV1): SignedIssueV1Request = {
    import tx._
    SignedIssueV1Request(
      Base58.encode(tx.sender.publicKey),
      new String(name),
      new String(description),
      quantity,
      decimals,
      reissuable,
      fee,
      timestamp,
      signature.base58
    )
  }

>>>>>>> d16ecb12
}<|MERGE_RESOLUTION|>--- conflicted
+++ resolved
@@ -1,14 +1,11 @@
 package com.wavesplatform.it
 
-import com.wavesplatform.api.http.assets.SignedIssueV1Request
+import com.wavesplatform.api.http.assets.{SignedIssueV1Request, SignedIssueV2Request}
+import com.wavesplatform.it.util._
 import com.wavesplatform.state.DataEntry
-import com.wavesplatform.it.util._
-<<<<<<< HEAD
+import com.wavesplatform.transaction.assets.{IssueTransactionV1, IssueTransactionV2}
 import com.wavesplatform.transaction.smart.script.ScriptCompiler
-=======
-import com.wavesplatform.transaction.assets.IssueTransactionV1
 import com.wavesplatform.utils.Base58
->>>>>>> d16ecb12
 
 package object sync {
   val smartFee                   = 0.004.waves
@@ -40,10 +37,9 @@
 
   val supportedVersions = List(null, "2") //sign and broadcast use default for V1
 
-<<<<<<< HEAD
   val script       = ScriptCompiler(s"""true""".stripMargin).explicitGet()._1
   val scriptBase64 = script.bytes.value.base64
-=======
+
   def createSignedIssueRequest(tx: IssueTransactionV1): SignedIssueV1Request = {
     import tx._
     SignedIssueV1Request(
@@ -59,5 +55,21 @@
     )
   }
 
->>>>>>> d16ecb12
+  def createSignedIssueRequest(tx: IssueTransactionV2): SignedIssueV2Request = {
+    import tx._
+    SignedIssueV2Request(
+      2.toByte,
+      Base58.encode(tx.sender.publicKey),
+      new String(name),
+      new String(description),
+      quantity,
+      decimals,
+      reissuable,
+      fee,
+      timestamp,
+      proofs.proofs.map(_.toString),
+      tx.script.map(_.text)
+    )
+  }
+
 }