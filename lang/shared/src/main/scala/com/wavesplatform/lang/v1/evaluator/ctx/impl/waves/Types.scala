package com.wavesplatform.lang.v1.evaluator.ctx.impl.waves

import com.wavesplatform.lang.v1.compiler.Terms._
import com.wavesplatform.lang.v1.evaluator.ctx.PredefCaseType

object Types {

  val addressType        = PredefCaseType("Address", List("bytes" -> BYTEVECTOR))
  val aliasType          = PredefCaseType("Alias", List("alias" -> STRING))
  val addressOrAliasType = UNION(addressType.typeRef, aliasType.typeRef)

  val transfer = PredefCaseType("Transfer", List("recipient" -> addressOrAliasType, "amount" -> LONG))

  val optionByteVector: OPTION = OPTION(BYTEVECTOR)
  val optionAddress            = OPTION(addressType.typeRef)
  val optionLong: OPTION       = OPTION(LONG)
  val listByteVector: LIST     = LIST(BYTEVECTOR)
  val listTransfers            = LIST(transfer.typeRef)

  val header = List(
    "id"        -> BYTEVECTOR,
    "fee"       -> LONG,
    "timestamp" -> LONG,
    "version"   -> LONG,
  )
  val proven = List(
    "senderPk"  -> BYTEVECTOR,
    "bodyBytes" -> BYTEVECTOR,
    "proofs"    -> listByteVector
  )

  val genesisTransactionType = PredefCaseType(
    "GenesisTransaction",
    List("amount" -> LONG, "recipient" -> addressOrAliasType) ++ header
  )

  val transferTransactionType = PredefCaseType(
    "TransferTransaction",
    List(
      "feeAssetId"      -> optionByteVector,
      "amount"          -> LONG,
      "transferAssetId" -> optionByteVector,
      "recipient"       -> addressOrAliasType,
      "attachment"      -> BYTEVECTOR
    ) ++ header ++ proven
  )

  val issueTransactionType = PredefCaseType(
    "IssueTransaction",
    List(
      "amount"           -> LONG,
      "assetName"        -> BYTEVECTOR,
      "assetDescription" -> BYTEVECTOR,
      "reissuable"       -> BOOLEAN,
    ) ++ header ++ proven
  )

  val reissueTransactionType = PredefCaseType(
    "ReissueTransaction",
    List(
      "amount"     -> LONG,
      "reissuable" -> BOOLEAN,
    ) ++ header ++ proven
  )

  val burnTransactionType = PredefCaseType(
    "BurnTransaction",
    List(
      "amount" -> LONG,
    ) ++ header ++ proven
  )
  val leaseTransactionType = PredefCaseType(
    "LeaseTransaction",
    List(
      "amount"    -> LONG,
      "recipient" -> addressOrAliasType,
    ) ++ header ++ proven
  )

  val leaseCancelTransactionType = PredefCaseType(
    "LeaseCancelTransaction",
    List(
      "leaseId" -> BYTEVECTOR,
    ) ++ header ++ proven
  )

  val createAliasTransactionType = PredefCaseType(
    "CreateAliasTransaction",
    List(
      "alias" -> STRING,
    ) ++ header ++ proven
  )

  val paymentTransactionType = PredefCaseType(
    "PaymentTransaction",
    List(
      "amount"    -> LONG,
      "recipient" -> addressOrAliasType,
    ) ++ header ++ proven
  )

  val sponsorFeeTransactionType = PredefCaseType(
    "SponsorFeeTransaction",
    List(
      "minFee" -> optionLong
    ) ++ header ++ proven
  )

  val buyType     = PredefCaseType("Buy", List.empty)
  val sellType    = PredefCaseType("Buy", List.empty)
  val ordTypeType = UNION(buyType.typeRef, sellType.typeRef)

  val assetPairType = PredefCaseType("AssetPair", List("amountAsset" -> optionByteVector, "priceAsset" -> optionByteVector))
  val orderType = PredefCaseType(
    "Order",
    List(
      "senderPublicKey"  -> BYTEVECTOR,
      "matcherPublicKey" -> BYTEVECTOR,
      "assetPair"        -> assetPairType.typeRef,
      "orderType"        -> ordTypeType,
      "price"            -> LONG,
      "amount"           -> LONG,
      "timestamp"        -> LONG,
      "expiration"       -> LONG,
      "matcherFee"       -> LONG,
      "signature"        -> BYTEVECTOR
    )
  )
  val exchangeTransactionType = PredefCaseType(
    "ExchangeTransaction",
    List("buyOrder"       -> orderType.typeRef,
         "sellOrder"      -> orderType.typeRef,
         "price"          -> LONG,
         "amount"         -> LONG,
         "buyMatcherFee"  -> LONG,
         "sellMatcherFee" -> LONG)
      ++ header ++ proven
  )

  def buildDataEntryType(name: String, tpe: TYPE) = PredefCaseType(name + "DataEntry", List("key" -> STRING, "value" -> tpe))

  val strDataEntryType  = buildDataEntryType("Str", STRING)
  val boolDataEntryType = buildDataEntryType("Bool", BOOLEAN)
  val bvDataEntryType   = buildDataEntryType("ByteVector", BYTEVECTOR)
  val longDataEntryType = buildDataEntryType("Long", LONG)
  val dataEntryTypes    = List(strDataEntryType, boolDataEntryType, bvDataEntryType, longDataEntryType)

  val listOfDataEntriesType = LIST(UNION(dataEntryTypes.map(_.typeRef)))

  val dataTransactionType = PredefCaseType(
    "DataTransaction",
    List("dataEntries" -> listOfDataEntriesType) ++ header ++ proven
  )

  val massTransferTransactionType = PredefCaseType(
    "MassTransferTransaction",
    List(
      "feeAssetId"      -> optionByteVector,
      "transferAssetId" -> optionByteVector,
      "transfers"       -> listTransfers,
      "attachment"      -> BYTEVECTOR
    ) ++ header ++ proven
  )

  val setScriptTransactionType = PredefCaseType(
    "SetScriptTransaction",
    List(
      "script" -> optionByteVector
    ) ++ header ++ proven
  )

  val obsoleteTransactionTypes = List(genesisTransactionType, paymentTransactionType)

  val activeTransactionTypes = List(
    transferTransactionType,
    issueTransactionType,
    reissueTransactionType,
    burnTransactionType,
    leaseTransactionType,
    leaseCancelTransactionType,
    massTransferTransactionType,
    createAliasTransactionType,
    setScriptTransactionType,
    sponsorFeeTransactionType,
    exchangeTransactionType,
    dataTransactionType
  )

  val transactionTypes = obsoleteTransactionTypes ++ activeTransactionTypes

<<<<<<< HEAD
  val outgoingTransactionType = UNION(activeTransactionTypes.map(_.typeRef))
  val anyTransactionType      = UNION(transactionTypes.map(_.typeRef))
=======
  val transactionType = UNION(activeTransactionTypes.map(_.typeRef))

  val caseTypes = (Seq(addressType, aliasType, transfer) ++ activeTransactionTypes).map(t => t.name -> t).toMap
>>>>>>> 5acfa2b6
}<|MERGE_RESOLUTION|>--- conflicted
+++ resolved
@@ -188,12 +188,8 @@
 
   val transactionTypes = obsoleteTransactionTypes ++ activeTransactionTypes
 
-<<<<<<< HEAD
   val outgoingTransactionType = UNION(activeTransactionTypes.map(_.typeRef))
   val anyTransactionType      = UNION(transactionTypes.map(_.typeRef))
-=======
-  val transactionType = UNION(activeTransactionTypes.map(_.typeRef))
 
-  val caseTypes = (Seq(addressType, aliasType, transfer) ++ activeTransactionTypes).map(t => t.name -> t).toMap
->>>>>>> 5acfa2b6
+  val caseTypes = (Seq(addressType, aliasType, transfer) ++ transactionTypes).map(t => t.name -> t).toMap
 }