<<<<<<< HEAD
waves.benchmark.state {
  db-path = ${waves.data-directory}
=======
waves.benchmark.state2 {
  network-config-file = ""

>>>>>>> 804fbddd
  aliases-file = ""
  aliases-from-height = 1

  rest-txs-file = ""
  rest-txs-from-height = 1

  accounts-file = ""
  accounts-from-height = 1

  assets-file = ""
  assets-from-height = 1

  data-file = ""
  data-from-height = 1
}

include "local.conf"<|MERGE_RESOLUTION|>--- conflicted
+++ resolved
@@ -1,11 +1,6 @@
-<<<<<<< HEAD
 waves.benchmark.state {
-  db-path = ${waves.data-directory}
-=======
-waves.benchmark.state2 {
   network-config-file = ""
 
->>>>>>> 804fbddd
   aliases-file = ""
   aliases-from-height = 1
 
