package com.wavesplatform.state2.reader

import java.util.concurrent.locks.ReentrantReadWriteLock

import cats._
import cats.implicits._
import com.wavesplatform.state2._
import scorex.account.{Address, Alias}
import scorex.serialization.Deser
import scorex.transaction.lease.LeaseTransaction
import scorex.transaction.smart.Script
import scorex.transaction.{Transaction, TransactionParser}

class StateReaderImpl(p: StateStorage, val synchronizationToken: ReentrantReadWriteLock) extends SnapshotStateReader {

  val sp = Synchronized(p)

  override def transactionInfo(id: ByteStr): Option[(Int, Option[Transaction])] = read { implicit l =>
    sp().getTransaction(id).map {
      case (h, bytes) => (h, if (bytes.length == 0) None else TransactionParser.parseBytes(bytes).toOption)
    }
  }

  override def accountPortfolio(a: Address): Portfolio = read { implicit l =>
    val waves = sp().getWavesBalance(a).map { case (b, li, lo) => Portfolio(b, LeaseInfo(li, lo), Map.empty) }.orEmpty
    val assets = sp().getAssetBalanceMap(a).map { f => Portfolio(0, LeaseInfo.empty, f) }.orEmpty

    Monoid.combine(waves, assets)
  }

  override def assetInfo(id: ByteStr): Option[AssetInfo] = read { implicit l =>
    sp().getAssetInfo(id)
  }

  override def height: Int = read { implicit l => sp().getHeight }

  override def accountTransactionIds(a: Address, limit: Int): Seq[ByteStr] = read { implicit l =>
    val totalRecords = sp().getAccountTransactionsLengths(a).getOrElse(0)
    Range(Math.max(0, totalRecords - limit), totalRecords)
      .map(n => sp().getAccountTransactionIds(a, n).get)
      .reverse
  }

  override def paymentTransactionIdByHash(hash: ByteStr): Option[ByteStr] = read { implicit l =>
    sp().getPaymentTransactionHashes(hash)
  }

  override def aliasesOfAddress(address: Address): Seq[Alias] = read { implicit l =>
    sp().getAddressAliases(address).getOrElse(Seq.empty)
  }

  override def resolveAlias(alias: Alias): Option[Address] = read { implicit l =>
    sp().getAddressOfAlias(alias)
  }

  override def accountPortfolios: Map[Address, Portfolio] = read { implicit l =>
    sp().allPortfolios
  }

  override def isLeaseActive(leaseTx: LeaseTransaction): Boolean = read { implicit l =>
    sp().getLeaseState(leaseTx.id()).getOrElse(false)
  }

  override def activeLeases(): Seq[ByteStr] = read { implicit l =>
    sp().getActiveLeases.getOrElse(Seq.empty[ByteStr])
  }

  override def lastUpdateHeight(acc: Address): Option[Int] = read { implicit l =>
    sp().getLastBalanceSnapshotHeight(acc)
  }

  override def snapshotAtHeight(acc: Address, h: Int): Option[Snapshot] = read { implicit l =>
    sp().getBalanceSnapshots(acc, h).map { case (ph, b, eb) => Snapshot(ph, b, eb) }
  }

  override def containsTransaction(id: ByteStr): Boolean = read { implicit l =>
    sp().getTransaction(id).isDefined
  }

  override def filledVolumeAndFee(orderId: ByteStr): OrderFillInfo = read { implicit l =>
    sp().getOrderFills(orderId).getOrElse(Monoid[OrderFillInfo].empty)
  }

  override def wavesBalance(a: Address): (Long, LeaseInfo) = read { implicit l =>
    sp().getWavesBalance(a).map { case (v1, v2, v3) => (v1, LeaseInfo(v2, v3)) }.getOrElse((0L, LeaseInfo(0L, 0L)))
  }

<<<<<<< HEAD

  override def assetBalance(a: Address, asset: ByteStr): Long = read { _ =>
    p.assetBalance.get(a.bytes, asset).getOrElse(0L)
  }

  override def accountScript(address: Address): Option[Script] = read { _ =>
    for {
      array <- Option(p.scripts.get(address.bytes))
      script <- Deser.parseOption(array.arr, 0)(x => Script.fromBytes(x).explicitGet())._1
    } yield script
=======
  override def assetBalance(a: Address, asset: ByteStr): Long = read { implicit l =>
    sp().getAssetBalance(a, asset).getOrElse(0L)
>>>>>>> 0e0ee641
  }
}<|MERGE_RESOLUTION|>--- conflicted
+++ resolved
@@ -6,7 +6,6 @@
 import cats.implicits._
 import com.wavesplatform.state2._
 import scorex.account.{Address, Alias}
-import scorex.serialization.Deser
 import scorex.transaction.lease.LeaseTransaction
 import scorex.transaction.smart.Script
 import scorex.transaction.{Transaction, TransactionParser}
@@ -85,20 +84,10 @@
     sp().getWavesBalance(a).map { case (v1, v2, v3) => (v1, LeaseInfo(v2, v3)) }.getOrElse((0L, LeaseInfo(0L, 0L)))
   }
 
-<<<<<<< HEAD
-
-  override def assetBalance(a: Address, asset: ByteStr): Long = read { _ =>
-    p.assetBalance.get(a.bytes, asset).getOrElse(0L)
+  override def accountScript(address: Address): Option[Script] = read { implicit l =>
+    sp().getScript(address)
   }
-
-  override def accountScript(address: Address): Option[Script] = read { _ =>
-    for {
-      array <- Option(p.scripts.get(address.bytes))
-      script <- Deser.parseOption(array.arr, 0)(x => Script.fromBytes(x).explicitGet())._1
-    } yield script
-=======
   override def assetBalance(a: Address, asset: ByteStr): Long = read { implicit l =>
     sp().getAssetBalance(a, asset).getOrElse(0L)
->>>>>>> 0e0ee641
   }
 }