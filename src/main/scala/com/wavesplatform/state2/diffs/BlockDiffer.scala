package com.wavesplatform.state2.diffs

import cats.Monoid
import cats.implicits._
import com.wavesplatform.settings.FunctionalitySettings
import com.wavesplatform.state2._
import com.wavesplatform.state2.diffs._
import com.wavesplatform.state2.patch.LeasePatch
import com.wavesplatform.state2.reader.{CompositeStateReader, StateReader}
import scorex.account.Account
import scorex.block.Block
import scorex.transaction.{AssetAcc, ValidationError}
import scorex.utils.ScorexLogging


object BlockDiffer extends ScorexLogging {

  def right(diff: Diff): Either[ValidationError, Diff] = Right(diff)

  def apply(settings: FunctionalitySettings)(s: StateReader, block: Block): Either[ValidationError, BlockDiff] = {

    val currentBlockHeight = s.height + 1

    val txDiffer = TransactionDiffer(settings, block.timestamp, currentBlockHeight) _

    val accountPortfolioFeesMap: List[(Account, Portfolio)] = block.feesDistribution.toList.map {
      case (AssetAcc(account, maybeAssetId), feeVolume) =>
        account -> (maybeAssetId match {
          case None => Portfolio(feeVolume, LeaseInfo.empty, Map.empty)
          case Some(assetId) => Portfolio(0L, LeaseInfo.empty, Map(EqByteArray(assetId) -> feeVolume))
        })
    }
<<<<<<< HEAD
    lazy val feeDiff = Monoid[Diff].combineAll(accountPortfolioFeesMap.map { case (acc, p) =>
      new Diff(Map.empty, Map(acc -> p), Map.empty, Map.empty, Map.empty, Map.empty, Seq.empty)
=======
    val feeDiff = Monoid[Diff].combineAll(accountPortfolioFeesMap.map { case (acc, p) =>
      Diff(portfolios = Map(acc -> p))
>>>>>>> eeea5f44
    })

    val txsDiffEi = block.transactionData.foldLeft(right(feeDiff)) { case (ei, tx) => ei.flatMap(diff =>
      txDiffer(new CompositeStateReader(s, diff.asBlockDiff), tx)
        .map(newDiff => diff.combine(newDiff)))
    }

    txsDiffEi
<<<<<<< HEAD
      .map(_.combine(feeDiff))
      .map(d => if (currentBlockHeight == settings.resetEffectiveBalancesAtHeight)
=======
      .map(d => if (s.height + 1 == settings.resetEffectiveBalancesAtHeight)
>>>>>>> eeea5f44
        Monoid.combine(d, LeasePatch(new CompositeStateReader(s, d.asBlockDiff)))
      else d)
      .map(diff => {
        val newSnapshots = diff.portfolios
          .filter { case (acc, portfolioDiff) => portfolioDiff.balance != 0 || portfolioDiff.effectiveBalance != 0 }
          .map { case (acc, portfolioDiff) =>
            val oldPortfolio = s.accountPortfolio(acc)
            acc -> Map(currentBlockHeight -> Snapshot(
              prevHeight = s.lastUpdateHeight(acc).getOrElse(0),
              balance = oldPortfolio.balance + portfolioDiff.balance,
              effectiveBalance = oldPortfolio.effectiveBalance + portfolioDiff.effectiveBalance))
          }
        BlockDiff(diff, 1, newSnapshots)
      }
      )
  }


  def unsafeDiffMany(settings: FunctionalitySettings, log: (String) => Unit = _ => ())(s: StateReader, blocks: Seq[Block]): BlockDiff = {
    val r = blocks.foldLeft(Monoid[BlockDiff].empty) { case (diff, block) =>
      val blockDiff = apply(settings)(new CompositeStateReader(s, diff), block).explicitGet()
      if (diff.heightDiff % 1000 == 0) {
        log(s"Rebuilt ${diff.heightDiff} blocks out of ${blocks.size}")
      }
      Monoid[BlockDiff].combine(diff, blockDiff)
    }
    log(s"Rebuild of ${blocks.size} completed")
    r
  }
}<|MERGE_RESOLUTION|>--- conflicted
+++ resolved
@@ -30,13 +30,8 @@
           case Some(assetId) => Portfolio(0L, LeaseInfo.empty, Map(EqByteArray(assetId) -> feeVolume))
         })
     }
-<<<<<<< HEAD
-    lazy val feeDiff = Monoid[Diff].combineAll(accountPortfolioFeesMap.map { case (acc, p) =>
+    val feeDiff = Monoid[Diff].combineAll(accountPortfolioFeesMap.map { case (acc, p) =>
       new Diff(Map.empty, Map(acc -> p), Map.empty, Map.empty, Map.empty, Map.empty, Seq.empty)
-=======
-    val feeDiff = Monoid[Diff].combineAll(accountPortfolioFeesMap.map { case (acc, p) =>
-      Diff(portfolios = Map(acc -> p))
->>>>>>> eeea5f44
     })
 
     val txsDiffEi = block.transactionData.foldLeft(right(feeDiff)) { case (ei, tx) => ei.flatMap(diff =>
@@ -45,12 +40,7 @@
     }
 
     txsDiffEi
-<<<<<<< HEAD
-      .map(_.combine(feeDiff))
       .map(d => if (currentBlockHeight == settings.resetEffectiveBalancesAtHeight)
-=======
-      .map(d => if (s.height + 1 == settings.resetEffectiveBalancesAtHeight)
->>>>>>> eeea5f44
         Monoid.combine(d, LeasePatch(new CompositeStateReader(s, d.asBlockDiff)))
       else d)
       .map(diff => {
