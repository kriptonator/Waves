package com.wavesplatform.matcher

import java.io.File
import java.util.{HashMap => JHashMap}

import com.google.common.base.Charsets.UTF_8
import com.google.common.primitives.Shorts
import com.typesafe.config.ConfigFactory
import com.wavesplatform.crypto.DigestSize
import com.wavesplatform.database.DBExt
import com.wavesplatform.db.openDB
import com.wavesplatform.matcher.api.DBUtils
import com.wavesplatform.matcher.model.{LimitOrder, OrderInfo}
import com.wavesplatform.settings.{WavesSettings, loadConfig}
import com.wavesplatform.state.{ByteStr, EitherExt2}
import org.iq80.leveldb.DB
import scorex.account.{Address, AddressScheme}
import scorex.transaction.AssetId
import scorex.transaction.assets.exchange.AssetPair
import scorex.utils.ScorexLogging

import scala.collection.JavaConverters._

object MigrationTool extends ScorexLogging {
<<<<<<< HEAD
  private def loadOrderInfo(db: DB, om: ObjectMapper): Map[ByteStr, OrderInfo] = {
    log.info("Loading order info")
    val result = Map.newBuilder[ByteStr, OrderInfo]

    db.iterateOver(SK.OrdersInfo.keyBytes) { e =>
      val SK.OrdersInfo(id) = e.getKey
      val t                 = om.readTree(e.getValue)
      val oi                = OrderInfo(t.get("amount").asLong, t.get("filled").asLong, t.get("canceled").asBoolean, None, 0, 0) // TODO
      if (!oi.canceled && oi.amount != oi.filled) {
        result += id -> oi
      }
    }

    log.info("Loaded all order infos")
    result.result()
  }

  private def parseOrderJson(om: ObjectMapper, bytes: Array[Byte]): Order = {
    val t = om.readTree(bytes)
    val p = t.get("assetPair")
    Order(
      PublicKeyAccount.fromBase58String(t.get("senderPublicKey").asText()).explicitGet(),
      PublicKeyAccount.fromBase58String(t.get("matcherPublicKey").asText()).explicitGet(),
      AssetPair
        .createAssetPair(
          p.get("amountAsset").asText("WAVES"),
          p.get("priceAsset").asText("WAVES")
        )
        .get,
      OrderType(t.get("orderType").asText()),
      t.get("price").asLong(),
      t.get("amount").asLong(),
      t.get("timestamp").asLong(),
      t.get("expiration").asLong(),
      t.get("matcherFee").asLong(),
      Base58.decode(t.get("signature").asText()).get
    )
  }

  private def performMigration(db: DB): Unit = {
    val addressOrders     = Seq.newBuilder[(Address, Seq[ByteStr])]
    val orderTransactions = Seq.newBuilder[(ByteStr, Set[String])]
    val orders            = Map.newBuilder[ByteStr, Order]
    val transactions      = Seq.newBuilder[(ByteStr, Array[Byte])]
    val portfolios        = Seq.newBuilder[(Address, Map[String, Long])]

    val om = new ObjectMapper()

    val orderInfo = loadOrderInfo(db, om)

    val iterator = db.iterator()
    try {
      iterator.seekToFirst()
      while (iterator.hasNext) {
        val entry = iterator.next()
        entry.getKey match {
          case SK.OrdersInfo(_) => // order info has already been processed
          case SK.AddressToOrders(address) =>
            addressOrders += address -> OrderIdsCodec
              .decode(entry.getValue)
              .explicitGet()
              .value
              .map(ByteStr.decodeBase58(_).get)
              .filter(orderInfo.keySet)
              .toSeq
          case SK.OrdersToTxIds(orderId) =>
            if (orderInfo.contains(orderId)) {
              orderTransactions += orderId -> OrderToTxIdsCodec.decode(entry.getValue).explicitGet().value
            }
          case SK.Orders(orderId) =>
            if (orderInfo.contains(orderId)) {
              orders += orderId -> parseOrderJson(om, entry.getValue)
            }
          case SK.Transactions(txId) =>
            transactions += txId -> entry.getValue
          case SK.AddressPortfolio(address) =>
            portfolios += address -> PortfolioCodec.decode(entry.getValue).explicitGet().value
          case SK.AddressToActiveOrders(_) =>
          case _                           =>
        }
      }
    } finally iterator.close()

    val allOrders            = orders.result()
    val allTransactions      = transactions.result()
    val allAddressOrders     = addressOrders.result()
    val allOpenVolume        = portfolios.result()
    val allOrderTransactions = orderTransactions.result()
    log.info(s"""Done reading data:
                |
        |order infos:        ${orderInfo.size}
                |address orders:     ${allAddressOrders.length}
                |order transactions: ${allOrderTransactions.length}
                |orders:             ${allOrders.size}
                |transactions:       ${allTransactions.length}
                |portfolios:         ${allOpenVolume.length}
      """.stripMargin)

    db.readWrite { rw =>
      log.info("Saving orders")
      for ((id, order) <- allOrders) {
        rw.put(MatcherKeys.order(id), Some(order))
      }
      log.info("Saving order info")
      for ((id, info) <- orderInfo) {
        rw.put(MatcherKeys.orderInfo(id), info)
      }
      log.info("Saving orders for address")
      for ((address, orderIds) <- allAddressOrders) {
        val activeOrderIds = orderIds.filter(orderInfo.keySet)
        rw.put(MatcherKeys.addressOrdersSeqNr(address), activeOrderIds.size)
        for ((id, offset) <- activeOrderIds.zipWithIndex) {
          rw.put(MatcherKeys.addressOrders(address, offset + 1), Some(OrderAssets(id, allOrders(id).getSpendAssetId)))
        }
      }
      log.info("Saving open volume")
      for ((address, ov) <- allOpenVolume) {
        val assetCount = ov.size
        rw.put(MatcherKeys.openVolumeSeqNr(address), assetCount)
        for (((assetIdStr, v), offset) <- ov.zipWithIndex) {
          val assetId = AssetPair.extractAssetId(assetIdStr).get
          rw.put(MatcherKeys.openVolume(address, assetId), Some(v))
          rw.put(MatcherKeys.openVolumeAsset(address, offset + 1), assetId)
        }
      }
      log.info("Saving order transactions")
      for ((orderId, txIds) <- allOrderTransactions) {
        val txCount = txIds.size
        rw.put(MatcherKeys.orderTxIdsSeqNr(orderId), txCount)
        for ((id, offset) <- txIds.flatMap(ByteStr.decodeBase58(_).toOption).zipWithIndex) {
          rw.put(MatcherKeys.orderTxId(orderId, offset + 1), id)
        }
      }
      log.info("Saving transactions")
      for ((id, txBytes) <- allTransactions) {
        rw.put(MatcherKeys.exchangeTransaction(id).keyBytes, txBytes)
      }

      log.info("Writing changes")
    }

    log.info("Migration complete")
  }

=======
>>>>>>> 308b1e69
  private def collectStats(db: DB): Unit = {
    log.info("Collecting stats")
    val iterator = db.iterator()
    iterator.seekToFirst()

    val result = new JHashMap[Short, Stats]

    def add(prefix: Short, e: java.util.Map.Entry[Array[Byte], Array[Byte]]): Unit = {
      result.compute(
        prefix,
        (_, maybePrev) =>
          maybePrev match {
            case null => Stats(1, e.getKey.length, e.getValue.length)
            case prev => Stats(prev.entryCount + 1, prev.totalKeySize + e.getKey.length, prev.totalValueSize + e.getValue.length)
        }
      )
    }

    try {
      while (iterator.hasNext) {
        val e = iterator.next()
        e.getKey match {
          case SK.Orders(_)                => add(100.toShort, e)
          case SK.OrdersInfo(_)            => add(101.toShort, e)
          case SK.AddressToOrders(_)       => add(102.toShort, e)
          case SK.AddressToActiveOrders(_) => add(103.toShort, e)
          case SK.AddressPortfolio(_)      => add(104.toShort, e)
          case SK.Transactions(_)          => add(104.toShort, e)
          case SK.OrdersToTxIds(_)         => add(106.toShort, e)
          case bytes =>
            val prefix = Shorts.fromByteArray(bytes.take(2))
            add(prefix, e)
        }
      }
    } finally iterator.close()

    for ((k, s) <- result.asScala) {
      println(s"$k, ${s.entryCount}, ${s.totalKeySize}, ${s.totalValueSize}")
    }
  }

  private def deleteLegacyEntries(db: DB): Unit = {
    val keysToDelete = Seq.newBuilder[Array[Byte]]

    db.iterateOver("matcher:".getBytes(UTF_8)) { e =>
      keysToDelete += e.getKey
    }

    db.readWrite(rw => keysToDelete.result().foreach(rw.delete))
  }

  private def recalculateReservedBalance(db: DB): Unit = {
    log.info("Recalculating reserved balances")
    val calculatedReservedBalances = new JHashMap[Address, Map[Option[AssetId], Long]]()
    val ordersToDelete             = Seq.newBuilder[ByteStr]
    val orderInfoToUpdate          = Seq.newBuilder[(ByteStr, OrderInfo)]
    val key                        = MatcherKeys.orderInfo(ByteStr(Array.emptyByteArray))

    var discrepancyCounter = 0

    db.iterateOver(key.keyBytes) { e =>
      val orderId = ByteStr(new Array[Byte](DigestSize))
      Array.copy(e.getKey, 2, orderId.arr, 0, DigestSize)
      val orderInfo = key.parse(e.getValue)
      if (!orderInfo.status.isFinal) {
        db.get(MatcherKeys.order(orderId)) match {
          case None =>
            log.info(s"Missing order $orderId")
            ordersToDelete += orderId
          case Some(order) =>
            calculatedReservedBalances.compute(
              order.sender, { (_, prevBalances) =>
                val spendId        = order.getSpendAssetId
                val spendRemaining = order.getSpendAmount(order.price, orderInfo.remaining).explicitGet()
                val remainingFee   = order.matcherFee - LimitOrder.getPartialFee(order.matcherFee, order.amount, orderInfo.filled)

                if (remainingFee != orderInfo.remainingFee) {
                  orderInfoToUpdate += orderId -> orderInfo.copy(remainingFee = remainingFee)
                }

                val r = Option(prevBalances).fold(Map(spendId -> spendRemaining)) { prevBalances =>
                  prevBalances.updated(spendId, prevBalances.getOrElse(spendId, 0L) + spendRemaining)
                }

                // Fee correction
                if (order.getReceiveAssetId.isEmpty) r else r.updated(None, r.getOrElse(None, 0L) + remainingFee)
              }
            )
        }
      }
    }

    log.info("Collecting all addresses")

    val addresses = Seq.newBuilder[Address]
    db.iterateOver(Shorts.toByteArray(5)) { e =>
      val addressBytes = new Array[Byte](Address.AddressLength)
      Array.copy(e.getKey, 2, addressBytes, 0, Address.AddressLength)
      addresses += Address.fromBytes(addressBytes).explicitGet()
    }

    log.info("Loading stored reserved balances")

    val allReservedBalances = addresses.result().map(a => a -> DBUtils.reservedBalance(db, a)).toMap

    if (allReservedBalances.size != calculatedReservedBalances.size()) {
      log.info(s"Calculated balances: ${calculatedReservedBalances.size()}, stored balances: ${allReservedBalances.size}")
    }

    val corrections = Seq.newBuilder[((Address, Option[AssetId]), Long)]
    var assetsToAdd = Map.empty[Address, Set[Option[AssetId]]]

    for (address <- allReservedBalances.keySet ++ calculatedReservedBalances.keySet().asScala) {
      val calculated = calculatedReservedBalances.getOrDefault(address, Map.empty)
      val stored     = allReservedBalances.getOrElse(address, Map.empty)
      if (calculated != stored) {
        for (assetId <- calculated.keySet ++ stored.keySet) {
          val calculatedBalance = calculated.getOrElse(assetId, 0L)
          val storedBalance     = stored.getOrElse(assetId, 0L)

          if (calculatedBalance != storedBalance) {
            if (!stored.contains(assetId)) assetsToAdd += address -> (assetsToAdd.getOrElse(address, Set.empty) + assetId)

            discrepancyCounter += 1
            corrections += (address, assetId) -> calculatedBalance
          }
        }
      }
    }

    log.info(s"Found $discrepancyCounter discrepancies; writing reserved balances")

    db.readWrite { rw =>
      for ((address, newAssetIds) <- assetsToAdd) {
        val k         = MatcherKeys.openVolumeSeqNr(address)
        val currSeqNr = rw.get(k)

        rw.put(k, currSeqNr + newAssetIds.size)
        for ((assetId, i) <- newAssetIds.zipWithIndex) {
          rw.put(MatcherKeys.openVolumeAsset(address, currSeqNr + 1 + i), assetId)
        }
      }

      for (((address, assetId), value) <- corrections.result()) {
        rw.put(MatcherKeys.openVolume(address, assetId), Some(value))
      }
    }

    val allUpdatedOrderInfo = orderInfoToUpdate.result()
    if (allUpdatedOrderInfo.nonEmpty) {
      log.info(s"Writing ${allUpdatedOrderInfo.size} updated order info values")

      db.readWrite { rw =>
        for ((id, oi) <- allUpdatedOrderInfo) {
          rw.put(MatcherKeys.orderInfo(id), oi)
        }
      }
    }

    log.info("Completed")
  }

  def main(args: Array[String]): Unit = {
    log.info(s"OK, engine start")

    val userConfig = args.headOption.fold(ConfigFactory.empty())(f => ConfigFactory.parseFile(new File(f)))
    val settings   = WavesSettings.fromConfig(loadConfig(userConfig))
    val db         = openDB(settings.matcherSettings.dataDir)

    AddressScheme.current = new AddressScheme {
      override val chainId: Byte = settings.blockchainSettings.addressSchemeCharacter.toByte
    }

    if (args(1) == "stats") {
      collectStats(db)
    } else if (args(1) == "ao") {
      val o = DBUtils.ordersByAddress(db, Address.fromString(args(2)).explicitGet(), Set.empty, false, Int.MaxValue)
      println(o.mkString("\n"))
    } else if (args(1) == "cb") {
      recalculateReservedBalance(db)
    } else if (args(1) == "rb") {
      for ((assetId, balance) <- DBUtils.reservedBalance(db, Address.fromString(args(2)).explicitGet())) {
        log.info(s"${AssetPair.assetIdStr(assetId)}: $balance")
      }
    } else if (args(1) == "ddd") {
      log.warn("DELETING LEGACY ENTRIES")
      deleteLegacyEntries(db)
      log.info("Finished deleting legacy entries")
    } else if (args(1) == "compact") {
      log.info("Compacting database")
      db.compactRange(null, null)
      log.info("Compaction complete")
    }

    db.close()
  }

  case class Stats(entryCount: Long, totalKeySize: Long, totalValueSize: Long)

  class SK[A](suffix: String, extractor: Array[Byte] => Option[A]) {
    val keyBytes = ("matcher:" + suffix + ":").getBytes(UTF_8)
    def unapply(bytes: Array[Byte]): Option[A] = {
      val (prefix, suffix) = bytes.splitAt(keyBytes.length)
      if (prefix.sameElements(keyBytes)) extractor(suffix) else None
    }
  }

  object SK {
    def apply[A](suffix: String, extractor: Array[Byte] => Option[A]) = new SK(suffix, extractor)

    private def byteStr(b: Array[Byte]) = ByteStr.decodeBase58(new String(b, UTF_8)).toOption
    private def addr(b: Array[Byte])    = Address.fromString(new String(b, UTF_8)).toOption

    val Orders                = SK("orders", byteStr)
    val OrdersInfo            = SK("infos", byteStr)
    val AddressToOrders       = SK("addr-orders", addr)
    val AddressToActiveOrders = SK("a-addr-orders", addr)
    val AddressPortfolio      = SK("portfolios", addr)
    val Transactions          = SK("transactions", byteStr)
    val OrdersToTxIds         = SK("ord-to-tx-ids", byteStr)
  }
}<|MERGE_RESOLUTION|>--- conflicted
+++ resolved
@@ -22,153 +22,6 @@
 import scala.collection.JavaConverters._
 
 object MigrationTool extends ScorexLogging {
-<<<<<<< HEAD
-  private def loadOrderInfo(db: DB, om: ObjectMapper): Map[ByteStr, OrderInfo] = {
-    log.info("Loading order info")
-    val result = Map.newBuilder[ByteStr, OrderInfo]
-
-    db.iterateOver(SK.OrdersInfo.keyBytes) { e =>
-      val SK.OrdersInfo(id) = e.getKey
-      val t                 = om.readTree(e.getValue)
-      val oi                = OrderInfo(t.get("amount").asLong, t.get("filled").asLong, t.get("canceled").asBoolean, None, 0, 0) // TODO
-      if (!oi.canceled && oi.amount != oi.filled) {
-        result += id -> oi
-      }
-    }
-
-    log.info("Loaded all order infos")
-    result.result()
-  }
-
-  private def parseOrderJson(om: ObjectMapper, bytes: Array[Byte]): Order = {
-    val t = om.readTree(bytes)
-    val p = t.get("assetPair")
-    Order(
-      PublicKeyAccount.fromBase58String(t.get("senderPublicKey").asText()).explicitGet(),
-      PublicKeyAccount.fromBase58String(t.get("matcherPublicKey").asText()).explicitGet(),
-      AssetPair
-        .createAssetPair(
-          p.get("amountAsset").asText("WAVES"),
-          p.get("priceAsset").asText("WAVES")
-        )
-        .get,
-      OrderType(t.get("orderType").asText()),
-      t.get("price").asLong(),
-      t.get("amount").asLong(),
-      t.get("timestamp").asLong(),
-      t.get("expiration").asLong(),
-      t.get("matcherFee").asLong(),
-      Base58.decode(t.get("signature").asText()).get
-    )
-  }
-
-  private def performMigration(db: DB): Unit = {
-    val addressOrders     = Seq.newBuilder[(Address, Seq[ByteStr])]
-    val orderTransactions = Seq.newBuilder[(ByteStr, Set[String])]
-    val orders            = Map.newBuilder[ByteStr, Order]
-    val transactions      = Seq.newBuilder[(ByteStr, Array[Byte])]
-    val portfolios        = Seq.newBuilder[(Address, Map[String, Long])]
-
-    val om = new ObjectMapper()
-
-    val orderInfo = loadOrderInfo(db, om)
-
-    val iterator = db.iterator()
-    try {
-      iterator.seekToFirst()
-      while (iterator.hasNext) {
-        val entry = iterator.next()
-        entry.getKey match {
-          case SK.OrdersInfo(_) => // order info has already been processed
-          case SK.AddressToOrders(address) =>
-            addressOrders += address -> OrderIdsCodec
-              .decode(entry.getValue)
-              .explicitGet()
-              .value
-              .map(ByteStr.decodeBase58(_).get)
-              .filter(orderInfo.keySet)
-              .toSeq
-          case SK.OrdersToTxIds(orderId) =>
-            if (orderInfo.contains(orderId)) {
-              orderTransactions += orderId -> OrderToTxIdsCodec.decode(entry.getValue).explicitGet().value
-            }
-          case SK.Orders(orderId) =>
-            if (orderInfo.contains(orderId)) {
-              orders += orderId -> parseOrderJson(om, entry.getValue)
-            }
-          case SK.Transactions(txId) =>
-            transactions += txId -> entry.getValue
-          case SK.AddressPortfolio(address) =>
-            portfolios += address -> PortfolioCodec.decode(entry.getValue).explicitGet().value
-          case SK.AddressToActiveOrders(_) =>
-          case _                           =>
-        }
-      }
-    } finally iterator.close()
-
-    val allOrders            = orders.result()
-    val allTransactions      = transactions.result()
-    val allAddressOrders     = addressOrders.result()
-    val allOpenVolume        = portfolios.result()
-    val allOrderTransactions = orderTransactions.result()
-    log.info(s"""Done reading data:
-                |
-        |order infos:        ${orderInfo.size}
-                |address orders:     ${allAddressOrders.length}
-                |order transactions: ${allOrderTransactions.length}
-                |orders:             ${allOrders.size}
-                |transactions:       ${allTransactions.length}
-                |portfolios:         ${allOpenVolume.length}
-      """.stripMargin)
-
-    db.readWrite { rw =>
-      log.info("Saving orders")
-      for ((id, order) <- allOrders) {
-        rw.put(MatcherKeys.order(id), Some(order))
-      }
-      log.info("Saving order info")
-      for ((id, info) <- orderInfo) {
-        rw.put(MatcherKeys.orderInfo(id), info)
-      }
-      log.info("Saving orders for address")
-      for ((address, orderIds) <- allAddressOrders) {
-        val activeOrderIds = orderIds.filter(orderInfo.keySet)
-        rw.put(MatcherKeys.addressOrdersSeqNr(address), activeOrderIds.size)
-        for ((id, offset) <- activeOrderIds.zipWithIndex) {
-          rw.put(MatcherKeys.addressOrders(address, offset + 1), Some(OrderAssets(id, allOrders(id).getSpendAssetId)))
-        }
-      }
-      log.info("Saving open volume")
-      for ((address, ov) <- allOpenVolume) {
-        val assetCount = ov.size
-        rw.put(MatcherKeys.openVolumeSeqNr(address), assetCount)
-        for (((assetIdStr, v), offset) <- ov.zipWithIndex) {
-          val assetId = AssetPair.extractAssetId(assetIdStr).get
-          rw.put(MatcherKeys.openVolume(address, assetId), Some(v))
-          rw.put(MatcherKeys.openVolumeAsset(address, offset + 1), assetId)
-        }
-      }
-      log.info("Saving order transactions")
-      for ((orderId, txIds) <- allOrderTransactions) {
-        val txCount = txIds.size
-        rw.put(MatcherKeys.orderTxIdsSeqNr(orderId), txCount)
-        for ((id, offset) <- txIds.flatMap(ByteStr.decodeBase58(_).toOption).zipWithIndex) {
-          rw.put(MatcherKeys.orderTxId(orderId, offset + 1), id)
-        }
-      }
-      log.info("Saving transactions")
-      for ((id, txBytes) <- allTransactions) {
-        rw.put(MatcherKeys.exchangeTransaction(id).keyBytes, txBytes)
-      }
-
-      log.info("Writing changes")
-    }
-
-    log.info("Migration complete")
-  }
-
-=======
->>>>>>> 308b1e69
   private def collectStats(db: DB): Unit = {
     log.info("Collecting stats")
     val iterator = db.iterator()
