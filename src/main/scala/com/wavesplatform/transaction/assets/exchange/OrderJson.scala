--- conflicted
+++ resolved
@@ -58,7 +58,6 @@
                 timestamp: Long,
                 expiration: Long,
                 matcherFee: Long,
-<<<<<<< HEAD
                 signature: Option[Array[Byte]],
                 proofs: Option[Array[Array[Byte]]],
                 version: Option[Byte]): Order = {
@@ -68,18 +67,14 @@
       matcher,
       assetPair,
       orderType,
+      amount,
       price,
-      amount,
       timestamp,
       expiration,
       matcherFee,
       eproofs,
       version.getOrElse(if (eproofs.proofs.size == 1 && eproofs.proofs(0).arr.size == SignatureLength) { 1 } else { 2 })
     )
-=======
-                signature: Option[Array[Byte]]): Order = {
-    Order(sender, matcher, assetPair, orderType, amount, price, timestamp, expiration, matcherFee, signature.getOrElse(Array()))
->>>>>>> 70eef129
   }
 
   def readAssetPair(amountAsset: Option[Option[Array[Byte]]], priceAsset: Option[Option[Array[Byte]]]): AssetPair = {
