--- conflicted
+++ resolved
@@ -23,13 +23,8 @@
     val CreateAliasTransaction = Value(10)
     val MassTransferTransaction = Value(11)
     val SetScriptTransaction = Value(12)
-<<<<<<< HEAD
-    val ScriptTransferTransaction = Value(13)
+    val VersionedTransferTransaction = Value(13)
     val SmartIssueTransaction = Value(14)
-=======
-    val VersionedTransferTransaction = Value(13)
-
->>>>>>> 7464d20d
   }
 
   val TimestampLength = 8
