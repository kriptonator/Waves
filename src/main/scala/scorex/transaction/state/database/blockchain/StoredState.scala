--- conflicted
+++ resolved
@@ -84,12 +84,7 @@
     val fees: Map[AssetAcc, (AccState, Reasons)] = block.consensusModule.feesDistribution(block)
       .map(m => m._1 -> (AccState(assetBalance(m._1) + m._2), List(FeesStateChange(m._2))))
 
-<<<<<<< HEAD
-    log.debug(s"${block.timestampField.value} < ${settings.allowTemporaryNegativeUntil} = ${block.timestampField.value < settings.allowTemporaryNegativeUntil}")
     val newBalances: Map[AssetAcc, (AccState, Reasons)] = calcNewBalances(trans, fees, block.timestampField.value < settings.allowTemporaryNegativeUntil)
-=======
-    val newBalances: Map[AssetAcc, (AccState, Reason)] = calcNewBalances(trans, fees, block.timestampField.value < settings.allowTemporaryNegativeUntil)
->>>>>>> 04eda1e8
     newBalances.foreach(nb => require(nb._2._1.balance >= 0))
 
     applyChanges(newBalances, block.timestampField.value)
