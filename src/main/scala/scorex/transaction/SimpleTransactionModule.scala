--- conflicted
+++ resolved
@@ -2,34 +2,26 @@
 
 import scala.concurrent.duration._
 import scala.util.control.NonFatal
-import scala.util.{Left, Right}
+import scala.util.{Left, Right, Try}
 import com.google.common.base.Charsets
 import com.google.common.primitives.{Bytes, Ints}
 import com.wavesplatform.settings.WavesSettings
 import play.api.libs.json.{JsArray, JsObject, Json}
-<<<<<<< HEAD
-import scorex.account.{Account, PrivateKeyAccount}
+import scorex.account.{Account, PrivateKeyAccount, PublicKeyAccount}
 import scorex.api.http.assets._
 import scorex.api.http.leasing.{LeaseCancelRequest, LeaseRequest}
-=======
-import scorex.account.{Account, PrivateKeyAccount, PublicKeyAccount}
->>>>>>> ad2c5619
 import scorex.app.Application
 import scorex.block.{Block, BlockField}
 import scorex.consensus.TransactionsOrdering
 import scorex.crypto.encode.Base58
 import scorex.network.message.Message
 import scorex.network.{Broadcast, NetworkController, TransactionalMessagesRepo}
-<<<<<<< HEAD
-import scorex.settings.{ChainParameters, Settings}
-import scorex.transaction.SimpleTransactionModule.StoredInBlock
-=======
 import scorex.settings.ChainParameters
 import scorex.transaction.ValidationError.{InvalidAddress, StateCheckFailed}
->>>>>>> ad2c5619
 import scorex.transaction.assets.{BurnTransaction, _}
 import scorex.transaction.lease.{LeaseCancelTransaction, LeaseTransaction}
 import scorex.transaction.state.database.{BlockStorageImpl, UnconfirmedTransactionsDatabaseImpl}
+import scorex.transaction.state.wallet.{Payment, ReissueRequest}
 import scorex.utils._
 import scorex.wallet.Wallet
 import scorex.waves.transaction.SignedPayment
@@ -62,10 +54,6 @@
   val networkController = application.networkController
   private val feeCalculator = new FeeCalculator(settings.feesSettings)
 
-<<<<<<< HEAD
-  val TransactionSizeLength = 4
-=======
->>>>>>> ad2c5619
   val InitialBalance = hardForkParams.initialBalance
 
   val utxStorage: UnconfirmedTransactionsStorage = new UnconfirmedTransactionsDatabaseImpl(settings.utxSettings)
@@ -122,75 +110,12 @@
       networkController ! NetworkController.SendToNetwork(ntwMsg, Broadcast)
       true
     } else false
-<<<<<<< HEAD
-
-  def createPayment(payment: PaymentRequest, wallet: Wallet): Option[Either[ValidationError, PaymentTransaction]] = {
-    wallet.privateKeyAccount(payment.sender).map { sender =>
-      createPayment(sender, new Account(payment.recipient), payment.amount, payment.fee)
-    }
-  }
-=======
->>>>>>> ad2c5619
 
 
   override def createPayment(payment: Payment, wallet: Wallet): Either[ValidationError, PaymentTransaction] = {
     createPayment(wallet.privateKeyAccount(payment.sender).get, new Account(payment.recipient), payment.amount, payment.fee)
   }
 
-<<<<<<< HEAD
-  def lease(request: LeaseRequest, wallet: Wallet): Try[Either[ValidationError, LeaseTransaction]] = Try {
-    val sender = wallet.privateKeyAccount(request.sender.address).get
-
-    val leaseTransactionVal = LeaseTransaction.create(sender, request.amount, request.fee, getTimestamp, request.recipient)
-    leaseTransactionVal match {
-      case Right(tx) =>
-        if (isValid(tx, tx.timestamp)) onNewOffchainTransaction(tx)
-        else throw new StateCheckFailed("Invalid transfer transaction generated: " + tx.json)
-      case Left(err) =>
-        throw new IllegalArgumentException(err.toString)
-    }
-    leaseTransactionVal
-  }
-
-  def leaseCancel(request: LeaseCancelRequest, wallet: Wallet): Try[Either[ValidationError, LeaseCancelTransaction]] = Try {
-    val sender = wallet.privateKeyAccount(request.sender.address).get
-
-    val leaseCancelTransactionVal = LeaseCancelTransaction.create(sender, Base58.decode(request.txId).get, request.fee, getTimestamp)
-    leaseCancelTransactionVal match {
-      case Right(tx) =>
-        if (isValid(tx, tx.timestamp)) onNewOffchainTransaction(tx)
-        else throw new StateCheckFailed("Invalid transfer transaction generated: " + tx.json)
-      case Left(err) =>
-        throw new IllegalArgumentException(err.toString)
-    }
-    leaseCancelTransactionVal
-  }
-
-
-  def issueAsset(request: IssueRequest, wallet: Wallet): Try[IssueTransaction] = Try {
-    val sender = wallet.privateKeyAccount(request.sender).get
-    val issueVal = IssueTransaction.create(sender,
-      request.name.getBytes(Charsets.UTF_8),
-      request.description.getBytes(Charsets.UTF_8),
-      request.quantity,
-      request.decimals,
-      request.reissuable,
-      request.fee,
-      getTimestamp)
-
-    issueVal match {
-      case Right(tx) =>
-        if (isValid(tx, tx.timestamp)) onNewOffchainTransaction(tx)
-        else throw new StateCheckFailed("Invalid issue transaction generated: " + tx.json)
-        tx
-      case Left(err) =>
-        throw new IllegalArgumentException(err.toString)
-
-    }
-  }
-
-  def reissueAsset(request: ReissueRequest, wallet: Wallet): Try[ReissueTransaction] = Try {
-=======
   override def transferAsset(request: TransferRequest, wallet: Wallet): Either[ValidationError, TransferTransaction] = {
     val sender = wallet.privateKeyAccount(request.sender).get
     TransferTransaction
@@ -212,8 +137,35 @@
       .filterOrElse(onNewOffchainTransaction, StateCheckFailed)
   }
 
+  def lease(request: LeaseRequest, wallet: Wallet): Try[Either[ValidationError, LeaseTransaction]] = Try {
+    val sender = wallet.privateKeyAccount(request.sender.address).get
+
+    val leaseTransactionVal = LeaseTransaction.create(sender, request.amount, request.fee, getTimestamp, request.recipient)
+    leaseTransactionVal match {
+      case Right(tx) =>
+        if (isValid(tx, tx.timestamp)) onNewOffchainTransaction(tx)
+        else throw new StateCheckFailed("Invalid transfer transaction generated: " + tx.json)
+      case Left(err) =>
+        throw new IllegalArgumentException(err.toString)
+    }
+    leaseTransactionVal
+  }
+
+  def leaseCancel(request: LeaseCancelRequest, wallet: Wallet): Try[Either[ValidationError, LeaseCancelTransaction]] = Try {
+    val sender = wallet.privateKeyAccount(request.sender.address).get
+
+    val leaseCancelTransactionVal = LeaseCancelTransaction.create(sender, Base58.decode(request.txId).get, request.fee, getTimestamp)
+    leaseCancelTransactionVal match {
+      case Right(tx) =>
+        if (isValid(tx, tx.timestamp)) onNewOffchainTransaction(tx)
+        else throw new StateCheckFailed("Invalid transfer transaction generated: " + tx.json)
+      case Left(err) =>
+        throw new IllegalArgumentException(err.toString)
+    }
+    leaseCancelTransactionVal
+  }
+
   override def reissueAsset(request: ReissueRequest, wallet: Wallet): Either[ValidationError, ReissueTransaction] = {
->>>>>>> ad2c5619
     val sender = wallet.privateKeyAccount(request.sender).get
     ReissueTransaction
       .create(sender, Base58.decode(request.assetId).get, request.quantity, request.reissuable, request.fee, getTimestamp)
@@ -240,7 +192,9 @@
       .create(sender, recipient, amount, fee, getTimestamp)
       .filterOrElse(onNewOffchainTransaction, StateCheckFailed)
 
-  override def genesisData: Seq[Transaction] = hardForkParams.genesisTxs
+  override def genesisData: Seq[Transaction]
+
+  = hardForkParams.genesisTxs
 
   /** Check whether tx is valid on current state and not expired yet
     */
@@ -263,7 +217,9 @@
       throw t
   }
 
-  override def isValid(block: Block): Boolean = try {
+  override def isValid(block: Block): Boolean
+
+  = try {
     val lastBlockTs = blockStorage.history.lastBlock.timestampField.value
     lazy val txsAreNew = block.transactionDataField.asInstanceOf[TransactionsBlockField].value.forall { tx => (lastBlockTs - tx.timestamp).millis <= MaxTxAndBlockDiff }
     lazy val blockIsValid = blockStorage.state.isValid(block.transactionDataField.asInstanceOf[TransactionsBlockField].value, blockStorage.history.heightOf(block), block.timestampField.value)
@@ -281,15 +237,15 @@
 
   val minimumTxFee = 100000 // TODO: remove later
 
-<<<<<<< HEAD
-  def createSignedPayment(sender: PrivateKeyAccount, recipient: Account, amount: Long, fee: Long, timestamp: Long): Either[ValidationError, PaymentTransaction] = {
-=======
-  override def signPayment(payment: Payment, wallet: Wallet): Either[ValidationError, PaymentTransaction] = {
+  override def signPayment(payment: Payment, wallet: Wallet): Either[ValidationError, PaymentTransaction]
+
+  = {
     PaymentTransaction.create(wallet.privateKeyAccount(payment.sender).get, new Account(payment.recipient), payment.amount, payment.fee, NTP.correctedTime())
   }
 
-  override def createSignedPayment(sender: PrivateKeyAccount, recipient: Account, amount: Long, fee: Long, timestamp: Long): Either[ValidationError, PaymentTransaction] = {
->>>>>>> ad2c5619
+  override def createSignedPayment(sender: PrivateKeyAccount, recipient: Account, amount: Long, fee: Long, timestamp: Long): Either[ValidationError, PaymentTransaction]
+
+  = {
 
     val paymentVal = PaymentTransaction.create(sender, recipient, amount, fee, timestamp)
 
@@ -302,10 +258,9 @@
     }
   }
 
-  /**
-    * Publish signed payment transaction which generated outside node
-    */
-  override def broadcastPayment(payment: SignedPayment): Either[ValidationError, PaymentTransaction] = {
+  override def broadcastPayment(payment: SignedPayment): Either[ValidationError, PaymentTransaction]
+
+  = {
     val paymentTx = for {
       _signature <- Base58.decode(payment.signature).toOption.toRight(ValidationError.InvalidSignature)
       _sender <- PublicKeyAccount.fromBase58String(payment.senderPublicKey)
