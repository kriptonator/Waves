waves.matcher.publicKey = "TestMatcherPubKey"
<<<<<<< HEAD

waves.wallet {
  password: "some string as password"
}

=======
waves.utx.allow-transactions-from-smart-accounts = true
>>>>>>> c9447805
akka {
  loglevel = "DEBUG"
  # log-config-on-start = on

  persistence {
    journal.plugin = "akka.persistence.journal.inmem"
    snapshot-store.plugin = "akka.persistence.snapshot-store.local"
  }

  actor {
    guardian-supervisor-strategy = "akka.actor.DefaultSupervisorStrategy"
    debug {
      lifecycle = on
      autoreceive = on
      receive = on
    }
  }
}<|MERGE_RESOLUTION|>--- conflicted
+++ resolved
@@ -1,13 +1,9 @@
-waves.matcher.publicKey = "TestMatcherPubKey"
-<<<<<<< HEAD
-
-waves.wallet {
-  password: "some string as password"
+waves {
+  matcher.publicKey = "TestMatcherPubKey"
+  utx.allow-transactions-from-smart-accounts = true
+  wallet.password: "some string as password"
 }
 
-=======
-waves.utx.allow-transactions-from-smart-accounts = true
->>>>>>> c9447805
 akka {
   loglevel = "DEBUG"
   # log-config-on-start = on
