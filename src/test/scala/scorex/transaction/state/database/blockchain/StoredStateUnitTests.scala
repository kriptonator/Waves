--- conflicted
+++ resolved
@@ -1,14 +1,10 @@
 package scorex.transaction.state.database.blockchain
 
 import java.io.File
-<<<<<<< HEAD
 import java.util.UUID
 
 import scala.util.{Left, Random, Right}
 import scala.util.control.NonFatal
-=======
-
->>>>>>> 22595643
 import org.h2.mvstore.MVStore
 import org.scalacheck.Gen
 import org.scalatest._
@@ -61,39 +57,27 @@
     override def allowCreateAliasTransactionAfterTimestamp: Long = 0L
   }
 
-
-<<<<<<< HEAD
-  val db = new MVStore.Builder().fileName(stateFile).compress().open()
-  val state = StoredState.fromDB(db, forkParametersWithEnableUnissuedAssetsAndLeasingTxCheck)
-  val validator: Validator = new ValidatorImpl(state, forkParametersWithEnableUnissuedAssetsAndLeasingTxCheck)
-  val testAcc = PrivateKeyAccount(scorex.utils.randomBytes(64))
-  val testAssetAcc = AssetAcc(testAcc, None)
-  val testAdd = testAcc.address
-
-
-  def shouldBeValid(t: Transaction): Assertion = {
-    validator.validate(t,Int.MaxValue) shouldBe a[Right[_,_]]
-  }
-
-
-  def shouldBeInvalid(t: Transaction): Assertion = {
-    validator.validate(t,Int.MaxValue) shouldBe a[Left[_,_]]
-  }
-
-  val applyChanges = PrivateMethod[Unit]('applyChanges)
-  val calcNewBalances = PrivateMethod[Unit]('calcNewBalances)
-=======
   private val stateFile = scorex.createTestTemporaryFile("state", ".dat")
 
   private val db = new MVStore.Builder().fileName(stateFile.getAbsolutePath).compress().open()
   private val state = StoredState.fromDB(db, forkParametersWithEnableUnissuedAssetsAndLeasingTxCheck)
+  private val validator: Validator = new ValidatorImpl(state, forkParametersWithEnableUnissuedAssetsAndLeasingTxCheck)
   private val testAcc = PrivateKeyAccount(scorex.utils.randomBytes(64))
   private val testAssetAcc = AssetAcc(testAcc, None)
   private val testAdd = testAcc.address
 
-  private val applyChanges = PrivateMethod[Unit]('applyChanges)
-  private val calcNewBalances = PrivateMethod[Unit]('calcNewBalances)
->>>>>>> 22595643
+
+  private def shouldBeValid(t: Transaction): Assertion = {
+    validator.validate(t,Int.MaxValue) shouldBe a[Right[_,_]]
+  }
+
+
+  private def shouldBeInvalid(t: Transaction): Assertion = {
+    validator.validate(t,Int.MaxValue) shouldBe a[Left[_,_]]
+  }
+
+  val applyChanges = PrivateMethod[Unit]('applyChanges)
+  val calcNewBalances = PrivateMethod[Unit]('calcNewBalances)
 
 
   property("validate plenty of transactions") {
