package com.wavesplatform.matcher.api

import java.nio.charset.StandardCharsets

import akka.http.scaladsl.model.{HttpEntity, HttpResponse}
import com.wavesplatform.TransactionGenBase
import com.wavesplatform.matcher.model.MatcherModel.Price
import com.wavesplatform.matcher.model._
import com.wavesplatform.state.ByteStr
import com.wavesplatform.transaction.assets.exchange.{AssetPair, Order}
import org.scalacheck.Gen
import org.scalatest.{FreeSpec, Matchers}

import scala.collection.immutable.TreeMap
import scala.concurrent.duration._
import com.wavesplatform.OrderOps._

class OrderBookSnapshotHttpCacheSpec extends FreeSpec with Matchers with TransactionGenBase {

  private val defaultAssetPair = AssetPair(None, Some(ByteStr("asset".getBytes)))

  "OrderBookSnapshotHttpCache" - {
    "should cache" in using(createDefaultCache) { cache =>
      def get = cache.get(defaultAssetPair, Some(1))

      val a = get
      val b = get

      a shouldBe b
    }

    "should not drop the cache if the timeout after an access was not reached" in using(createDefaultCache) { cache =>
      def get = cache.get(defaultAssetPair, Some(1))

      val a = get
      Thread.sleep(30)
      val b = get

      a shouldBe b
    }

    "should drop the cache after timeout" in using(createDefaultCache) { cache =>
      def get = cache.get(defaultAssetPair, Some(1))

      val a = get
      Thread.sleep(70)
      val b = get

      a shouldNot be(b)
    }

    "should aggregate levels and preserve right order" - {
      // Two levels: one is aggregated and one is not

      val askLimitOrders = Gen
        .containerOfN[Vector, Order](2, orderGen)
        .map { xs =>
<<<<<<< HEAD
          val r = xs.head +: xs.tail.map(_.updatePrice(price = xs.head.price - 1))
          r.map(x => SellLimitOrder(x.amount, x.price, x.matcherFee, x)).groupBy(_.price)
=======
          val r = xs.head +: xs.tail.map(_.copy(price = xs.head.price - 1))
          r.map(x => SellLimitOrder(x.amount, x.matcherFee, x)).groupBy(_.price)
>>>>>>> d16ecb12
        }
        .sample
        .get

      val bidLimitOrders = Gen
        .containerOfN[Vector, Order](2, orderGen)
        .map { xs =>
<<<<<<< HEAD
          val r = xs.head +: xs.tail.map(_.updatePrice(xs.head.price + 1))
          r.map(x => BuyLimitOrder(x.amount, x.price, x.matcherFee, x)).groupBy(_.price)
=======
          val r = xs.head +: xs.tail.map(_.copy(price = xs.head.price + 1))
          r.map(x => BuyLimitOrder(x.amount, x.matcherFee, x)).groupBy(_.price)
>>>>>>> d16ecb12
        }
        .sample
        .get

      "asks" in using {
        new OrderBookSnapshotHttpCache(
          OrderBookSnapshotHttpCache.Settings(1.minute, List(3, 9)), { _ =>
            Some(
              OrderBook(
                bids = TreeMap.empty,
                asks = TreeMap(askLimitOrders.toSeq: _*)(OrderBook.asksOrdering)
              )
            )
          }
        )
      } { cache =>
        val ob = orderBookFrom(cache.get(defaultAssetPair, Some(3)))

        withClue("bids size")(ob.bids shouldBe empty)
        withClue("asks size")(ob.asks.size shouldBe 2)

        def checkHasAggregatedAmount(x: LevelAgg): Unit = withClue(s"${x.price} should have the aggregated amount") {
          x shouldBe LevelAgg(askLimitOrders(x.price).map(_.amount).sum, x.price)
        }

        ob.asks.foreach(checkHasAggregatedAmount)

        withClue(s"asks have ascending order (${ob.asks.map(_.price).mkString(", ")})") {
          ob.asks.zip(ob.asks.tail).foreach {
            case (prev, next) => prev.price shouldBe <(next.price)
          }
        }
      }

      "bids" in using {
        new OrderBookSnapshotHttpCache(
          OrderBookSnapshotHttpCache.Settings(1.minute, List(3, 9)), { _ =>
            Some(
              OrderBook(
                bids = TreeMap(bidLimitOrders.toSeq: _*)(OrderBook.bidsOrdering),
                asks = TreeMap.empty
              )
            )
          }
        )
      } { cache =>
        val ob = orderBookFrom(cache.get(defaultAssetPair, Some(3)))

        withClue("bids size")(ob.bids.size shouldBe 2)
        withClue("asks size")(ob.asks shouldBe empty)

        def checkHasAggregatedAmount(x: LevelAgg): Unit = withClue(s"${x.price} should have the aggregated amount") {
          x shouldBe LevelAgg(bidLimitOrders(x.price).map(_.amount).sum, x.price)
        }

        ob.bids.foreach(checkHasAggregatedAmount)

        withClue(s"bids have descending order (${ob.bids.map(_.price).mkString(", ")})") {
          ob.bids.zip(ob.bids.tail).foreach {
            case (prev, next) => prev.price shouldBe >(next.price)
          }
        }
      }
    }

    "should return the nearest depth cache" - {
      // Two levels: one is aggregated and one is not
      val bidLimitOrders = randomBidLimitOrders
      using {
        new OrderBookSnapshotHttpCache(
          OrderBookSnapshotHttpCache.Settings(1.minute, List(3, 9)), { _ =>
            Some(
              OrderBook(
                bids = TreeMap(bidLimitOrders.toSeq: _*),
                asks = TreeMap.empty
              )
            )
          }
        )
      } { cache =>
        "None -> 9" in {
          val ob = orderBookFrom(cache.get(defaultAssetPair, None))
          ob.bids.size shouldBe 9
        }

        Seq(
          0  -> 3,
          1  -> 3,
          3  -> 3,
          5  -> 9,
          10 -> 9
        ).foreach {
          case (depth, expectedSize) =>
            s"$depth -> $expectedSize" in {
              val ob = orderBookFrom(cache.get(defaultAssetPair, Some(depth)))
              ob.bids.size shouldBe expectedSize
            }
        }
      }
    }

    "should clear all depth caches after invalidate" in {
      val bidLimitOrders = randomBidLimitOrders
      val depths         = List(1, 3, 7, 9)
      using {
        new OrderBookSnapshotHttpCache(
          OrderBookSnapshotHttpCache.Settings(1.minute, depths), { _ =>
            Some(
              OrderBook(
                bids = TreeMap(bidLimitOrders.toSeq: _*),
                asks = TreeMap.empty
              )
            )
          }
        )
      } { cache =>
        val prev = depths.map(x => x -> orderBookFrom(cache.get(defaultAssetPair, Some(x)))).toMap

        Thread.sleep(100)
        cache.invalidate(defaultAssetPair)

        depths.foreach { depth =>
          withClue(s"cache for depth=$depth was invalidated") {
            val curr = orderBookFrom(cache.get(defaultAssetPair, Some(depth)))
            curr.timestamp shouldNot be(prev(depth).timestamp)
          }
        }
      }
    }
  }

  private def createDefaultCache = new OrderBookSnapshotHttpCache(OrderBookSnapshotHttpCache.Settings(50.millis, List(3, 9)), _ => None)

  private def orderBookFrom(x: HttpResponse): OrderBookResult = JsonSerializer.deserialize[OrderBookResult](
    x.entity
      .asInstanceOf[HttpEntity.Strict]
      .getData()
      .decodeString(StandardCharsets.UTF_8)
  )

  private def randomBidLimitOrders: Map[Price, Vector[BuyLimitOrder]] =
    Gen
      .containerOfN[Vector, Order](10, orderGen)
      .map { xs =>
        xs.map(x => BuyLimitOrder(x.amount, x.matcherFee, x)).groupBy(_.price)
      }
      .sample
      .get

  private def using[T <: AutoCloseable](create: => T)(f: T => Unit): Unit = {
    val x = create
    try {
      f(x)
    } finally {
      x.close()
    }
  }
}<|MERGE_RESOLUTION|>--- conflicted
+++ resolved
@@ -3,6 +3,7 @@
 import java.nio.charset.StandardCharsets
 
 import akka.http.scaladsl.model.{HttpEntity, HttpResponse}
+import com.wavesplatform.OrderOps._
 import com.wavesplatform.TransactionGenBase
 import com.wavesplatform.matcher.model.MatcherModel.Price
 import com.wavesplatform.matcher.model._
@@ -13,7 +14,6 @@
 
 import scala.collection.immutable.TreeMap
 import scala.concurrent.duration._
-import com.wavesplatform.OrderOps._
 
 class OrderBookSnapshotHttpCacheSpec extends FreeSpec with Matchers with TransactionGenBase {
 
@@ -55,13 +55,8 @@
       val askLimitOrders = Gen
         .containerOfN[Vector, Order](2, orderGen)
         .map { xs =>
-<<<<<<< HEAD
           val r = xs.head +: xs.tail.map(_.updatePrice(price = xs.head.price - 1))
-          r.map(x => SellLimitOrder(x.amount, x.price, x.matcherFee, x)).groupBy(_.price)
-=======
-          val r = xs.head +: xs.tail.map(_.copy(price = xs.head.price - 1))
           r.map(x => SellLimitOrder(x.amount, x.matcherFee, x)).groupBy(_.price)
->>>>>>> d16ecb12
         }
         .sample
         .get
@@ -69,13 +64,8 @@
       val bidLimitOrders = Gen
         .containerOfN[Vector, Order](2, orderGen)
         .map { xs =>
-<<<<<<< HEAD
           val r = xs.head +: xs.tail.map(_.updatePrice(xs.head.price + 1))
-          r.map(x => BuyLimitOrder(x.amount, x.price, x.matcherFee, x)).groupBy(_.price)
-=======
-          val r = xs.head +: xs.tail.map(_.copy(price = xs.head.price + 1))
           r.map(x => BuyLimitOrder(x.amount, x.matcherFee, x)).groupBy(_.price)
->>>>>>> d16ecb12
         }
         .sample
         .get
