package com.wavesplatform.matcher.market

import java.util.concurrent.ConcurrentHashMap
import java.util.concurrent.atomic.AtomicReference

import akka.actor.{Actor, ActorRef, Props}
import akka.http.scaladsl.model.StatusCodes
import akka.testkit.{ImplicitSender, TestActorRef}
import com.wavesplatform.account.{PrivateKeyAccount, PublicKeyAccount}
import com.wavesplatform.matcher.api.{MatcherResponse, OrderAccepted}
import com.wavesplatform.matcher.fixtures.RestartableActor
import com.wavesplatform.matcher.market.MatcherActor.{GetMarkets, GetMarketsResponse, MarketData}
import com.wavesplatform.matcher.market.OrderHistoryActor.{ValidateOrder, ValidateOrderResult}
import com.wavesplatform.matcher.model.OrderBook
import com.wavesplatform.matcher.{AssetPairBuilder, MatcherTestData}
import com.wavesplatform.settings.{TestFunctionalitySettings, WalletSettings}
import com.wavesplatform.state.{AssetDescription, Blockchain, ByteStr, LeaseBalance, Portfolio}
import com.wavesplatform.transaction.AssetId
import com.wavesplatform.transaction.assets.IssueTransactionV1
import com.wavesplatform.transaction.assets.exchange.{AssetPair, Order, OrderType}
import com.wavesplatform.transaction.smart.script.ScriptCompiler
import com.wavesplatform.utils.NTP
import com.wavesplatform.utx.UtxPool
import com.wavesplatform.wallet.Wallet
import io.netty.channel.group.ChannelGroup
import org.scalamock.scalatest.PathMockFactory
import org.scalatest.BeforeAndAfterEach

class MatcherActorSpecification
    extends MatcherSpec("MatcherActor")
    with ImplicitSender
    with MatcherTestData
    with BeforeAndAfterEach
    with PathMockFactory {

  val blockchain: Blockchain = stub[Blockchain]
  (blockchain.assetDescription _)
    .when(ByteStr.decodeBase58("BASE1").get)
    .returns(Some(AssetDescription(PrivateKeyAccount(Array.empty), "Unknown".getBytes, Array.emptyByteArray, 8, false, 1, None, 0)))
  (blockchain.assetDescription _)
    .when(ByteStr.decodeBase58("BASE2").get)
    .returns(Some(AssetDescription(PrivateKeyAccount(Array.empty), "Unknown".getBytes, Array.emptyByteArray, 8, false, 1, None, 0)))

  val settings = matcherSettings.copy(account = MatcherAccount.address)

  val pairBuilder = new AssetPairBuilder(settings, blockchain)

  val functionalitySettings = TestFunctionalitySettings.Stub
  val wallet                = Wallet(WalletSettings(None, Some("matcher"), Some(WalletSeed)))
  wallet.generateNewAccount()

  val orderHistoryRef = TestActorRef(new Actor {
    def receive: Receive = {
      case ValidateOrder(o, _) => sender() ! ValidateOrderResult(o.id(), Right(o))
      case _                   =>
    }
  })

  val obc                                              = new ConcurrentHashMap[AssetPair, OrderBook]
  val ob                                               = new AtomicReference(Map.empty[AssetPair, ActorRef])
  def update(ap: AssetPair)(snapshot: OrderBook): Unit = obc.put(ap, snapshot)

  var actor: ActorRef = system.actorOf(Props(
    new MatcherActor(orderHistoryRef, pairBuilder, ob, update, wallet, mock[UtxPool], mock[ChannelGroup], settings, blockchain, functionalitySettings)
    with RestartableActor))

  val i1 = IssueTransactionV1
    .selfSigned(PrivateKeyAccount(Array.empty), "Unknown".getBytes(), Array.empty, 10000000000L, 8.toByte, true, 100000L, 10000L)
    .right
    .get
  val i2 = IssueTransactionV1
    .selfSigned(PrivateKeyAccount(Array.empty), "ForbiddenName".getBytes(), Array.empty, 10000000000L, 8.toByte, true, 100000L, 10000L)
    .right
    .get
  (blockchain.assetDescription _)
    .when(i2.id())
    .returns(Some(AssetDescription(i2.sender, "ForbiddenName".getBytes, "".getBytes, 8, false, i2.quantity, None, 0)))
  (blockchain.assetDescription _)
    .when(*)
    .returns(Some(AssetDescription(PublicKeyAccount(Array(0: Byte)), "Unknown".getBytes, "".getBytes, 8, false, i1.quantity, None, 0)))
  (blockchain.portfolio _).when(*).returns(Portfolio(Long.MaxValue, LeaseBalance.empty, Map(ByteStr("123".getBytes) -> Long.MaxValue)))

  override protected def beforeEach(): Unit = {
    obc.clear()
    super.beforeEach()

    actor = system.actorOf(
      Props(
        new MatcherActor(orderHistoryRef,
                         pairBuilder,
                         ob,
                         update,
                         wallet,
                         mock[UtxPool],
                         mock[ChannelGroup],
                         settings,
                         blockchain,
                         functionalitySettings) with RestartableActor))
  }

  "MatcherActor" should {

    "AssetPair with same assets" in {
      def sameAssetsOrder(): Order =
        Order.apply(
          PrivateKeyAccount("123".getBytes()),
          MatcherAccount,
          AssetPair(strToSomeAssetId("asset1"), strToSomeAssetId("asset1")),
          OrderType.BUY,
          100L,
          100000000L,
          1L,
          1000L,
          100000L,
          1: Byte
        )

      val invalidOrder = sameAssetsOrder()
      actor ! invalidOrder
      expectMsg(MatcherResponse(StatusCodes.NotFound, "Amount and price assets must be different"))
    }

<<<<<<< HEAD
    "Reject order when script fails" in {
      val sender = PrivateKeyAccount("Trader#1".getBytes)

      val script = ScriptCompiler(
        """
          |match tx {
          |  case _: Order => false
          |  case _ => false
          |}
        """.stripMargin
      ).explicitGet()._1

      val order = Order(
        sender,
        MatcherAccount,
        AssetPair(strToSomeAssetId("asset#2"), strToSomeAssetId("asset#1")),
        OrderType.BUY,
        100000000L,
        100L,
        1L,
        1000L,
        100000L,
        1: Byte
      )

      (blockchain.accountScript _)
        .when(order.sender.toAddress)
        .returns(Some(script))

      (blockchain.accountScript _)
        .when(MatcherAccount.toAddress)
        .returns(None)
=======
    "accept orders with AssetPair with same assets" in {
      def sameAssetsOrder(): Order =
        Order.apply(
          PrivateKeyAccount("123".getBytes()),
          MatcherAccount,
          AssetPair(strToSomeAssetId("asset1"), strToSomeAssetId("asset1")),
          OrderType.BUY,
          100L,
          100000000L,
          1L,
          1000L,
          100000L
        )
>>>>>>> 70eef129

      actor ! order
      expectMsg(MatcherResponse(StatusCodes.Forbidden, "Order not allowed by sender script"))
    }

    "return all open markets" in {
      val a1 = strToSomeAssetId("123")
      val a2 = strToSomeAssetId("234")

      val pair  = AssetPair(a2, a1)
      val order = buy(pair, 2000, 1)

      (blockchain.accountScript _)
        .when(order.sender.toAddress)
        .returns(None)

      (blockchain.accountScript _)
        .when(order.matcherPublicKey.toAddress)
        .returns(None)

      actor ! order
      expectMsg(OrderAccepted(order))

      actor ! GetMarkets

      expectMsgPF() {
        case GetMarketsResponse(publicKey, Seq(MarketData(_, "Unknown", "Unknown", _, _, _))) =>
          publicKey shouldBe MatcherAccount.publicKey
      }
    }
  }

  "GetMarketsResponse" should {
    "serialize to json" in {
      val waves  = "WAVES"
      val a1Name = "BITCOIN"
      val a1     = strToSomeAssetId(a1Name)

      val a2Name = "US DOLLAR"
      val a2     = strToSomeAssetId(a2Name)

      val pair1 = AssetPair(a1, None)
      val pair2 = AssetPair(a1, a2)

      val now = NTP.correctedTime()
      val json =
        GetMarketsResponse(Array(), Seq(MarketData(pair1, a1Name, waves, now, None, None), MarketData(pair2, a1Name, a2Name, now, None, None))).json

      ((json \ "markets")(0) \ "priceAsset").as[String] shouldBe AssetPair.WavesName
      ((json \ "markets")(0) \ "priceAssetName").as[String] shouldBe waves
      ((json \ "markets")(0) \ "amountAsset").as[String] shouldBe a1.get.base58
      ((json \ "markets")(0) \ "amountAssetName").as[String] shouldBe a1Name
      ((json \ "markets")(0) \ "created").as[Long] shouldBe now

      ((json \ "markets")(1) \ "amountAssetName").as[String] shouldBe a1Name
    }
  }

  override protected def afterAll(): Unit          = shutdown()
  def strToSomeAssetId(s: String): Option[AssetId] = Some(ByteStr(s.getBytes()))
}<|MERGE_RESOLUTION|>--- conflicted
+++ resolved
@@ -120,7 +120,6 @@
       expectMsg(MatcherResponse(StatusCodes.NotFound, "Amount and price assets must be different"))
     }
 
-<<<<<<< HEAD
     "Reject order when script fails" in {
       val sender = PrivateKeyAccount("Trader#1".getBytes)
 
@@ -138,8 +137,8 @@
         MatcherAccount,
         AssetPair(strToSomeAssetId("asset#2"), strToSomeAssetId("asset#1")),
         OrderType.BUY,
+        100L,
         100000000L,
-        100L,
         1L,
         1000L,
         100000L,
@@ -153,21 +152,6 @@
       (blockchain.accountScript _)
         .when(MatcherAccount.toAddress)
         .returns(None)
-=======
-    "accept orders with AssetPair with same assets" in {
-      def sameAssetsOrder(): Order =
-        Order.apply(
-          PrivateKeyAccount("123".getBytes()),
-          MatcherAccount,
-          AssetPair(strToSomeAssetId("asset1"), strToSomeAssetId("asset1")),
-          OrderType.BUY,
-          100L,
-          100000000L,
-          1L,
-          1000L,
-          100000L
-        )
->>>>>>> 70eef129
 
       actor ! order
       expectMsg(MatcherResponse(StatusCodes.Forbidden, "Order not allowed by sender script"))
