package com.wavesplatform.matcher.market

import java.util.concurrent.ConcurrentHashMap

import akka.actor.{ActorRef, Props}
import akka.testkit.{ImplicitSender, TestProbe}
import com.wavesplatform.NTPTime
import com.wavesplatform.OrderOps._
import com.wavesplatform.matcher.MatcherTestData
import com.wavesplatform.matcher.api.{AlreadyProcessed, OrderAccepted, OrderCanceled}
import com.wavesplatform.matcher.fixtures.RestartableActor.RestartActor
import com.wavesplatform.matcher.market.MatcherActor.SaveSnapshot
import com.wavesplatform.matcher.market.OrderBookActor._
import com.wavesplatform.matcher.model._
import com.wavesplatform.settings.Constants
import com.wavesplatform.state.{ByteStr, EitherExt2}
import com.wavesplatform.transaction._
import com.wavesplatform.transaction.assets.exchange.{AssetPair, Order}
import com.wavesplatform.utils.EmptyBlockchain
import org.scalamock.scalatest.PathMockFactory

import scala.concurrent.duration._
import scala.util.Random

class OrderBookActorSpecification extends MatcherSpec("OrderBookActor") with NTPTime with ImplicitSender with MatcherTestData with PathMockFactory {

  private val txFactory = new ExchangeTransactionCreator(EmptyBlockchain, MatcherAccount, matcherSettings).createTransaction _
  private val obc       = new ConcurrentHashMap[AssetPair, OrderBook]
  private val md        = new ConcurrentHashMap[AssetPair, MarketStatus]

  private def update(ap: AssetPair)(snapshot: OrderBook): Unit = obc.put(ap, snapshot)

  private def getOrders(actor: ActorRef) = {
    actor ! GetOrdersRequest
    receiveN(1).head.asInstanceOf[GetOrdersResponse].orders
  }

  private def obcTest(f: (AssetPair, ActorRef) => Unit): Unit = {
    obc.clear()
    md.clear()
    val b = ByteStr(new Array[Byte](32))
    Random.nextBytes(b.arr)

    val pair = AssetPair(Some(b), None)
    val actor = system.actorOf(
      Props(
<<<<<<< HEAD
        new OrderBookActor(TestProbe().ref, TestProbe().ref, pair, update(pair), p => Option(md.get(p)), utx, allChannels, matcherSettings, txFactory, ntpTime)
        with RestartableActor))
=======
        new OrderBookActor(
          testActor,
          pair,
          update(pair),
          p => Option(md.get(p)),
          _ => {},
          matcherSettings,
          txFactory,
          ntpTime
        )))

    expectMsg(OrderBookSnapshotUpdated(pair, -1))
>>>>>>> 25ce89d3

    f(pair, actor)
  }

  "OrderBookActor" should {

    "place buy orders" in obcTest { (pair, actor) =>
      val ord1 = buy(pair, 1583290045643L, 34118)
      val ord2 = buy(pair, 170484969L, 34120)
      val ord3 = buy(pair, 44521418496L, 34000)

      actor ! wrap(ord1)
      expectMsg(OrderAccepted(ord1))
      actor ! wrap(ord2)
      expectMsg(OrderAccepted(ord2))
      actor ! wrap(ord3)
      expectMsg(OrderAccepted(ord3))

      actor ! GetOrdersRequest
      expectMsg(GetOrdersResponse(Seq(ord2, ord1, ord3).map(LimitOrder(_))))
    }

    "place sell orders" in obcTest { (pair, actor) =>
      val ord1 = sell(pair, 1583290045643L, 34110)
      val ord2 = sell(pair, 170484969L, 34220)
      val ord3 = sell(pair, 44521418496L, 34000)

      actor ! wrap(ord1)
      expectMsg(OrderAccepted(ord1))
      actor ! wrap(ord2)
      expectMsg(OrderAccepted(ord2))
      actor ! wrap(ord3)
      expectMsg(OrderAccepted(ord3))

      actor ! GetOrdersRequest
      expectMsg(GetOrdersResponse(Seq(ord3, ord1, ord2).map(LimitOrder(_))))
    }

    "sell market" in obcTest { (pair, actor) =>
      val ord1 = buy(pair, 10 * Order.PriceConstant, 100)
      val ord2 = buy(pair, 10 * Order.PriceConstant, 105)

      actor ! wrap(ord1)
      actor ! wrap(ord2)
      receiveN(2)
      actor ! GetOrdersRequest
      expectMsg(GetOrdersResponse(Seq(BuyLimitOrder(ord2.amount, ord2.matcherFee, ord2), BuyLimitOrder(ord1.amount, ord1.matcherFee, ord1))))

      val ord3 = sell(pair, 10 * Order.PriceConstant, 100)
      actor ! wrap(ord3)
      expectMsg(OrderAccepted(ord3))

      actor ! GetOrdersRequest
      expectMsg(GetOrdersResponse(Seq(BuyLimitOrder(ord1.amount, ord1.matcherFee, ord1))))
    }

    "place buy and sell order to the order book and preserve it after restart" in obcTest { (pair, actor) =>
      val ord1 = buy(pair, 10 * Order.PriceConstant, 100)
      val ord2 = sell(pair, 15 * Order.PriceConstant, 150)

      actor ! wrap(ord1)
      actor ! wrap(ord2)
      receiveN(2)

      actor ! RestartActor
      actor ! GetOrdersRequest

      expectMsg(GetOrdersResponse(Seq(ord2, ord1).map(LimitOrder(_))))
    }

    "execute partial market orders and preserve remaining after restart" in obcTest { (pair, actor) =>
      val ord1 = buy(pair, 10 * Order.PriceConstant, 100)
      val ord2 = sell(pair, 15 * Order.PriceConstant, 100)

      actor ! wrap(ord1)
      expectMsgType[OrderAccepted]
      actor ! wrap(ord2)
      expectMsgType[OrderAccepted]

      actor ! RestartActor
      actor ! GetOrdersRequest

      expectMsg(
        GetOrdersResponse(
          Seq(
            SellLimitOrder(
              ord2.amount - ord1.amount,
              ord2.matcherFee - LimitOrder.getPartialFee(ord2.matcherFee, ord2.amount, ord1.amount),
              ord2
            ))))
    }

    "execute one order fully and other partially and restore after restart" in obcTest { (pair, actor) =>
      val ord1 = buy(pair, 10 * Order.PriceConstant, 100)
      val ord2 = buy(pair, 5 * Order.PriceConstant, 100)
      val ord3 = sell(pair, 12 * Order.PriceConstant, 100)

      actor ! wrap(ord1)
      actor ! wrap(ord2)
      actor ! wrap(ord3)
      receiveN(3)

      actor ! RestartActor

      actor ! GetBidOrdersRequest
      val restAmount = ord1.amount + ord2.amount - ord3.amount
      expectMsg(
        GetOrdersResponse(
          Seq(
            BuyLimitOrder(
              restAmount,
              ord2.matcherFee - LimitOrder.getPartialFee(ord2.matcherFee, ord2.amount, ord2.amount - restAmount),
              ord2
            ))))

      actor ! GetAskOrdersRequest
      expectMsg(GetOrdersResponse(Seq.empty))
    }

    "match multiple best orders at once and restore after restart" in obcTest { (pair, actor) =>
      val ord1 = sell(pair, 10 * Order.PriceConstant, 100)
      val ord2 = sell(pair, 5 * Order.PriceConstant, 100)
      val ord3 = sell(pair, 5 * Order.PriceConstant, 90)
      val ord4 = buy(pair, 19 * Order.PriceConstant, 100)

      actor ! wrap(ord1)
      actor ! wrap(ord2)
      actor ! wrap(ord3)
      actor ! wrap(ord4)
      receiveN(4)

      actor ! RestartActor

      actor ! GetBidOrdersRequest
      expectMsg(GetOrdersResponse(Seq.empty))

      actor ! GetAskOrdersRequest
      val restAmount = ord1.amount + ord2.amount + ord3.amount - ord4.amount
      expectMsg(
        GetOrdersResponse(
          Seq(
            SellLimitOrder(
              restAmount,
              ord2.matcherFee - LimitOrder.getPartialFee(ord2.matcherFee, ord2.amount, ord2.amount - restAmount),
              ord2
            ))))

    }

    "execute orders at different price levels" in obcTest { (pair, actor) =>
      val ord1 = sell(pair, 10 * Order.PriceConstant, 100)
      val ord2 = sell(pair, 5 * Order.PriceConstant, 110)
      val ord3 = sell(pair, 10 * Order.PriceConstant, 110)
      val ord4 = buy(pair, 22 * Order.PriceConstant, 115)

      actor ! wrap(ord1)
      actor ! wrap(ord2)
      actor ! wrap(ord3)
      actor ! wrap(ord4)
      receiveN(4)

      actor ! GetBidOrdersRequest
      expectMsg(GetOrdersResponse(Seq.empty))

      actor ! GetAskOrdersRequest
      val restAmount = ord1.amount + ord2.amount + ord3.amount - ord4.amount
      expectMsg(
        GetOrdersResponse(
          Seq(
            SellLimitOrder(
              restAmount,
              ord3.matcherFee - LimitOrder.getPartialFee(ord3.matcherFee, ord3.amount, ord3.amount - restAmount),
              ord3
            ))))
    }

    "place orders and restart without waiting for response" in obcTest { (pair, actor) =>
      val ord1 = sell(pair, 10 * Order.PriceConstant, 100)
      val ts   = System.currentTimeMillis()

      (1 to 100).foreach({ i =>
        actor ! wrap(ord1.updateTimestamp(ts + i))
      })

      within(10.seconds) {
        receiveN(100)
      }

      actor ! RestartActor

      within(10.seconds) {
        actor ! GetOrdersRequest
        expectMsgType[GetOrdersResponse].orders should have size 100
      }
    }

    "order matched with invalid order should keep matching with others, invalid is removed" in obcTest { (pair, _) =>
      val ord1       = buy(pair, 20 * Order.PriceConstant, 100)
      val invalidOrd = buy(pair, 1000 * Order.PriceConstant, 5000)
      val ord2       = sell(pair, 10 * Order.PriceConstant, 100)

      val actor = system.actorOf(
<<<<<<< HEAD
        Props(new OrderBookActor(TestProbe().ref, TestProbe().ref, pair, update(pair), m => md.put(pair, m), pool, allChannels, matcherSettings, txFactory, ntpTime)
        with RestartableActor))

      actor ! ord1
=======
        Props(new OrderBookActor(
          TestProbe().ref,
          pair,
          update(pair),
          m => md.put(pair, m),
          _ => {},
          matcherSettings,
          (event, ts) => {
            if (event.submitted.order == invalidOrd || event.counter.order == invalidOrd)
              Left(ValidationError.OrderValidationError(invalidOrd, "It's an invalid!"))
            else Right(txFactory(event, ts).explicitGet())
          },
          ntpTime
        )))

      actor ! wrap(ord1)
>>>>>>> 25ce89d3
      expectMsg(OrderAccepted(ord1))
      actor ! wrap(invalidOrd)
      expectMsg(OrderAccepted(invalidOrd))
      actor ! wrap(ord2)
      expectMsg(OrderAccepted(ord2))

      actor ! RestartActor

      actor ! GetBidOrdersRequest
      val restAmount = ord1.amount - ord2.amount
      expectMsg(
        GetOrdersResponse(
          Seq(
            BuyLimitOrder(
              restAmount,
              ord1.matcherFee - LimitOrder.getPartialFee(ord1.matcherFee, ord1.amount, restAmount),
              ord1
            ))))

      actor ! GetAskOrdersRequest
      expectMsg(GetOrdersResponse(Seq.empty))

    }

    "partially execute order with small remaining part" in obcTest { (pair, actor) =>
      val ord1 = sell(pair, 200000000, 0.00041)
      val ord2 = sell(pair, 100000000, 0.0004)
      val ord3 = buy(pair, 100000001, 0.00045)

      actor ! wrap(ord1)
      actor ! wrap(ord2)
      actor ! wrap(ord3)
      receiveN(3)

      actor ! GetAskOrdersRequest
      expectMsg(GetOrdersResponse(Seq(SellLimitOrder(ord1.amount, ord1.matcherFee, ord1))))

    }

    "partially execute order with zero fee remaining part" in obcTest { (pair, actor) =>
      val ord1 = sell(pair, 1500 * Constants.UnitsInWave, 0.0006999)
      val ord2 = sell(pair, 3075248828L, 0.00067634)
      val ord3 = buy(pair, 3075363900L, 0.00073697)

      actor ! wrap(ord1)
      actor ! wrap(ord2)
      actor ! wrap(ord3)
      receiveN(3)

      actor ! GetAskOrdersRequest
      val corrected1 = Order.correctAmount(ord2.amount, ord2.price)
      val leftovers1 = ord3.amount - corrected1
      val corrected2 = Order.correctAmount(leftovers1, ord1.price)
      val restAmount = ord1.amount - corrected2
      // See OrderExecuted.submittedRemainingFee
      val restFee = ord1.matcherFee - LimitOrder.getPartialFee(ord1.matcherFee, ord1.amount, corrected2)
      expectMsg(GetOrdersResponse(Seq(SellLimitOrder(restAmount, restFee, ord1))))
    }

    "partially execute order with price > 1 and zero fee remaining part " in obcTest { (_, actor) =>
      val pair = AssetPair(Some(ByteStr("BTC".getBytes)), Some(ByteStr("USD".getBytes)))
      val ord1 = sell(pair, (0.1 * Constants.UnitsInWave).toLong, 1850)
      val ord2 = sell(pair, (0.01 * Constants.UnitsInWave).toLong, 1840)
      val ord3 = buy(pair, (0.0100001 * Constants.UnitsInWave).toLong, 2000)

      actor ! wrap(ord1)
      actor ! wrap(ord2)
      actor ! wrap(ord3)
      receiveN(3)

      actor ! GetAskOrdersRequest
      val restAmount = ord1.amount - (ord3.amount - ord2.amount)
      val restFee    = ord1.matcherFee - LimitOrder.getPartialFee(ord1.matcherFee, ord1.amount, ord3.amount - ord2.amount)
      expectMsg(GetOrdersResponse(Seq(SellLimitOrder(restAmount, restFee, ord1))))
    }

    "buy small amount of pricey asset" in obcTest { (_, actor) =>
      val p = AssetPair(Some(ByteStr("WAVES".getBytes)), Some(ByteStr("USD".getBytes)))
      val b = rawBuy(p, 700000L, 280)
      val s = rawSell(p, 30000000000L, 280)
      actor ! wrap(s)
      actor ! wrap(b)
      receiveN(2)

      actor ! GetAskOrdersRequest
      val restSAmount = Order.correctAmount(700000L, 280)
      val restAmount  = 30000000000L - restSAmount
      val restFee     = s.matcherFee - LimitOrder.getPartialFee(s.matcherFee, s.amount, restSAmount)
      expectMsg(GetOrdersResponse(Seq(SellLimitOrder(restAmount, restFee, s))))

      actor ! GetBidOrdersRequest
      expectMsg(GetOrdersResponse(Seq.empty))
    }

    // TODO: should be done in DEX-160
    "cancel expired orders after OrderCleanup command" ignore obcTest { (pair, actor) =>
      val ts     = ntpTime.correctedTime()
      val amount = 1
      val price  = 34118

      val expiredOrder = buy(pair, amount, price).updateExpiration(ts)
      actor ! wrap(expiredOrder)
      receiveN(1)
      getOrders(actor) shouldEqual Seq(BuyLimitOrder(amount, expiredOrder.matcherFee, expiredOrder))
      // actor ! OrderCleanup
      expectMsg(OrderCanceled(expiredOrder.id()))
      getOrders(actor).size should be(0)
    }

    // TODO: should be done in DEX-160
    "preserve valid orders after OrderCleanup command" ignore obcTest { (pair, actor) =>
      val amount = 1
      val price  = 34118

      val order          = buy(pair, amount, price)
      val expectedOrders = Seq(BuyLimitOrder(amount, order.matcherFee, order))

      actor ! wrap(order)
      receiveN(1)
      getOrders(actor) shouldEqual expectedOrders
      // actor ! OrderCleanup
      getOrders(actor) shouldEqual expectedOrders
    }

    "ignore outdated requests" in obcTest { (pair, actor) =>
      (1 to 10).foreach { i =>
        actor ! wrap(i, buy(pair, 100000000, 0.00041))
      }
      receiveN(10)

      (1 to 10).foreach { i =>
        actor ! wrap(i, buy(pair, 100000000, 0.00041))
      }
      all(receiveN(10)) shouldBe AlreadyProcessed
    }

    "respond on SaveSnapshotCommand" in obcTest { (pair, actor) =>
      (1 to 10).foreach { i =>
        actor ! wrap(i, buy(pair, 100000000, 0.00041))
      }
      receiveN(10)

      actor ! SaveSnapshot
      expectMsg(OrderBookSnapshotUpdated(pair, 10))

      (11 to 20).foreach { i =>
        actor ! wrap(i, buy(pair, 100000000, 0.00041))
      }
      receiveN(10)

      actor ! SaveSnapshot
      expectMsg(OrderBookSnapshotUpdated(pair, 20))
    }

    "don't do a snapshot if there is no changes" in obcTest { (pair, actor) =>
      (1 to 10).foreach { i =>
        actor ! wrap(i, buy(pair, 100000000, 0.00041))
      }
      receiveN(10)

      actor ! SaveSnapshot
      actor ! SaveSnapshot
      expectMsgType[OrderBookSnapshotUpdated]
      expectNoMessage(200.millis)
    }

    "restore its state at start" in obcTest { (pair, actor) =>
      (1 to 10).foreach { i =>
        actor ! wrap(i, buy(pair, 100000000, 0.00041))
      }
      receiveN(10)

      actor ! SaveSnapshot
      expectMsgType[OrderBookSnapshotUpdated]
    }
  }
}<|MERGE_RESOLUTION|>--- conflicted
+++ resolved
@@ -13,8 +13,7 @@
 import com.wavesplatform.matcher.market.OrderBookActor._
 import com.wavesplatform.matcher.model._
 import com.wavesplatform.settings.Constants
-import com.wavesplatform.state.{ByteStr, EitherExt2}
-import com.wavesplatform.transaction._
+import com.wavesplatform.state.ByteStr
 import com.wavesplatform.transaction.assets.exchange.{AssetPair, Order}
 import com.wavesplatform.utils.EmptyBlockchain
 import org.scalamock.scalatest.PathMockFactory
@@ -44,12 +43,9 @@
     val pair = AssetPair(Some(b), None)
     val actor = system.actorOf(
       Props(
-<<<<<<< HEAD
-        new OrderBookActor(TestProbe().ref, TestProbe().ref, pair, update(pair), p => Option(md.get(p)), utx, allChannels, matcherSettings, txFactory, ntpTime)
-        with RestartableActor))
-=======
         new OrderBookActor(
           testActor,
+          TestProbe().ref,
           pair,
           update(pair),
           p => Option(md.get(p)),
@@ -60,7 +56,6 @@
         )))
 
     expectMsg(OrderBookSnapshotUpdated(pair, -1))
->>>>>>> 25ce89d3
 
     f(pair, actor)
   }
@@ -263,29 +258,29 @@
       val ord2       = sell(pair, 10 * Order.PriceConstant, 100)
 
       val actor = system.actorOf(
-<<<<<<< HEAD
-        Props(new OrderBookActor(TestProbe().ref, TestProbe().ref, pair, update(pair), m => md.put(pair, m), pool, allChannels, matcherSettings, txFactory, ntpTime)
-        with RestartableActor))
-
-      actor ! ord1
-=======
-        Props(new OrderBookActor(
-          TestProbe().ref,
-          pair,
-          update(pair),
-          m => md.put(pair, m),
-          _ => {},
-          matcherSettings,
-          (event, ts) => {
+        Props(
+          new OrderBookActor(
+            TestProbe().ref,
+            TestProbe().ref,
+            pair,
+            update(pair),
+            m => md.put(pair, m),
+            _ => {},
+            matcherSettings,
+            txFactory,
+            ntpTime
+          )))
+
+      /*
+      @TODO
+      (event, ts) => {
             if (event.submitted.order == invalidOrd || event.counter.order == invalidOrd)
               Left(ValidationError.OrderValidationError(invalidOrd, "It's an invalid!"))
             else Right(txFactory(event, ts).explicitGet())
-          },
-          ntpTime
-        )))
-
-      actor ! wrap(ord1)
->>>>>>> 25ce89d3
+          }
+       */
+
+      actor ! wrap(ord1)
       expectMsg(OrderAccepted(ord1))
       actor ! wrap(invalidOrd)
       expectMsg(OrderAccepted(invalidOrd))
