package com.wavesplatform.matcher.market

import java.util.concurrent.ConcurrentHashMap

<<<<<<< HEAD
import akka.actor.{Actor, ActorRef, Props}
import akka.testkit.{ImplicitSender, TestActorRef, TestProbe}
import com.wavesplatform.OrderOps._
import com.wavesplatform.account.PrivateKeyAccount
=======
import akka.actor.{ActorRef, Props}
import akka.testkit.ImplicitSender
import com.wavesplatform.NTPTime
>>>>>>> dd6d68a2
import com.wavesplatform.matcher.MatcherTestData
import com.wavesplatform.matcher.api.{OrderAccepted, OrderCanceled}
import com.wavesplatform.matcher.fixtures.RestartableActor
import com.wavesplatform.matcher.fixtures.RestartableActor.RestartActor
import com.wavesplatform.matcher.market.OrderBookActor._
import com.wavesplatform.matcher.model._
import com.wavesplatform.settings.Constants
import com.wavesplatform.state.{ByteStr, Diff}
import com.wavesplatform.transaction._
import com.wavesplatform.transaction.assets.exchange.{AssetPair, ExchangeTransaction, Order}
import com.wavesplatform.utx.UtxPool
import io.netty.channel.group.ChannelGroup
import org.scalamock.scalatest.PathMockFactory

import scala.concurrent.duration._
import scala.util.Random

<<<<<<< HEAD
class OrderBookActorSpecification extends MatcherSpec("OrderBookActor") with ImplicitSender with MatcherTestData with PathMockFactory {

  val defaultPair            = AssetPair(Some(ByteStr("BTC".getBytes)), Some(ByteStr("WAVES".getBytes)))
  val blockchain: Blockchain = stub[Blockchain]
  val hugeAmount             = Long.MaxValue / 2
  (blockchain.portfolio _)
    .when(*)
    .returns(
      Portfolio(hugeAmount,
                LeaseBalance.empty,
                Map(
                  ByteStr("BTC".getBytes)   -> hugeAmount,
                  ByteStr("WAVES".getBytes) -> hugeAmount
                )))
  val issueTransaction: IssueTransactionV1 = IssueTransactionV1
    .selfSigned(PrivateKeyAccount("123".getBytes), "MinerReward".getBytes, Array.empty, 10000000000L, 8.toByte, true, 100000L, 10000L)
    .right
    .get

  (blockchain.transactionInfo _).when(*).returns(Some((1, issueTransaction)))

  val settings = matcherSettings.copy(account = MatcherAccount.address)

  val wallet = Wallet(WalletSettings(None, Some("matcher"), Some(WalletSeed)))
  wallet.generateNewAccount()

  val orderHistoryRef = TestActorRef(new Actor {
    def receive: Receive = {
      case ValidateOrder(o, _) => sender() ! ValidateOrderResult(o.id(), Right(o))
      case _                   =>
    }
  })
=======
class OrderBookActorSpecification extends MatcherSpec("OrderBookActor") with NTPTime with ImplicitSender with MatcherTestData with PathMockFactory {

  private val txFactory = new ExchangeTransactionCreator(MatcherAccount, matcherSettings, ntpTime).createTransaction _
  private val obc       = new ConcurrentHashMap[AssetPair, OrderBook]
>>>>>>> dd6d68a2

  private def update(ap: AssetPair)(snapshot: OrderBook): Unit = obc.put(ap, snapshot)

  private def getOrders(actor: ActorRef) = {
    actor ! GetOrdersRequest
    receiveN(1).head.asInstanceOf[GetOrdersResponse].orders
  }

  private def obcTest(f: (AssetPair, ActorRef) => Unit): Unit = {
    obc.clear()
    val b = ByteStr(new Array[Byte](32))
    Random.nextBytes(b.arr)

    val pair = AssetPair(Some(b), None)

    val utx = stub[UtxPool]
    (utx.putIfNew _).when(*).onCall((_: Transaction) => Right((true, Diff.empty)))
    val allChannels = stub[ChannelGroup]
    val actor       = system.actorOf(Props(new OrderBookActor(pair, update(pair), utx, allChannels, matcherSettings, txFactory) with RestartableActor))

    f(pair, actor)
  }

  "OrderBookActor" should {

    "place buy orders" in obcTest { (pair, actor) =>
      val ord1 = buy(pair, 1583290045643L, 34118)
      val ord2 = buy(pair, 170484969L, 34120)
      val ord3 = buy(pair, 44521418496L, 34000)

      actor ! ord1
      expectMsg(OrderAccepted(ord1))
      actor ! ord2
      expectMsg(OrderAccepted(ord2))
      actor ! ord3
      expectMsg(OrderAccepted(ord3))

      actor ! GetOrdersRequest
      expectMsg(GetOrdersResponse(Seq(ord2, ord1, ord3).map(LimitOrder(_))))
    }

    "place sell orders" in obcTest { (pair, actor) =>
      val ord1 = sell(pair, 1583290045643L, 34110)
      val ord2 = sell(pair, 170484969L, 34220)
      val ord3 = sell(pair, 44521418496L, 34000)

      actor ! ord1
      expectMsg(OrderAccepted(ord1))
      actor ! ord2
      expectMsg(OrderAccepted(ord2))
      actor ! ord3
      expectMsg(OrderAccepted(ord3))

      actor ! GetOrdersRequest
      expectMsg(GetOrdersResponse(Seq(ord3, ord1, ord2).map(LimitOrder(_))))
    }

    "sell market" in obcTest { (pair, actor) =>
      val ord1 = buy(pair, 10 * Order.PriceConstant, 100)
      val ord2 = buy(pair, 10 * Order.PriceConstant, 105)

      actor ! ord1
      actor ! ord2
      receiveN(2)
      actor ! GetOrdersRequest
      expectMsg(
        GetOrdersResponse(
          Seq(BuyLimitOrder(ord2.amount, ord2.price, ord2.matcherFee, ord2), BuyLimitOrder(ord1.amount, ord1.price, ord1.matcherFee, ord1))))

      val ord3 = sell(pair, 10 * Order.PriceConstant, 100)
      actor ! ord3
      expectMsg(OrderAccepted(ord3))

      actor ! GetOrdersRequest
      expectMsg(GetOrdersResponse(Seq(BuyLimitOrder(ord1.amount, ord1.price, ord1.matcherFee, ord1))))
    }

    "place buy and sell order to the order book and preserve it after restart" in obcTest { (pair, actor) =>
      val ord1 = buy(pair, 10 * Order.PriceConstant, 100)
      val ord2 = sell(pair, 15 * Order.PriceConstant, 150)

      actor ! ord1
      actor ! ord2
      receiveN(2)

      actor ! RestartActor
      actor ! GetOrdersRequest

      expectMsg(GetOrdersResponse(Seq(ord2, ord1).map(LimitOrder(_))))
    }

    "execute partial market orders and preserve remaining after restart" in obcTest { (pair, actor) =>
      val ord1 = buy(pair, 10 * Order.PriceConstant, 100)
      val ord2 = sell(pair, 15 * Order.PriceConstant, 100)

      actor ! ord1
      expectMsgType[OrderAccepted]
      actor ! ord2
      expectMsgType[OrderAccepted]

      actor ! RestartActor
      actor ! GetOrdersRequest

      expectMsg(
        GetOrdersResponse(
          Seq(
            SellLimitOrder(
              ord2.amount - ord1.amount,
              ord2.price,
              ord2.matcherFee - LimitOrder.getPartialFee(ord2.matcherFee, ord2.amount, ord1.amount),
              ord2
            ))))
    }

    "execute one order fully and other partially and restore after restart" in obcTest { (pair, actor) =>
      val ord1 = buy(pair, 10 * Order.PriceConstant, 100)
      val ord2 = buy(pair, 5 * Order.PriceConstant, 100)
      val ord3 = sell(pair, 12 * Order.PriceConstant, 100)

      actor ! ord1
      actor ! ord2
      actor ! ord3
      receiveN(3)

      actor ! RestartActor

      actor ! GetBidOrdersRequest
      val restAmount = ord1.amount + ord2.amount - ord3.amount
      expectMsg(
        GetOrdersResponse(
          Seq(
            BuyLimitOrder(
              restAmount,
              ord2.price,
              ord2.matcherFee - LimitOrder.getPartialFee(ord2.matcherFee, ord2.amount, ord2.amount - restAmount),
              ord2
            ))))

      actor ! GetAskOrdersRequest
      expectMsg(GetOrdersResponse(Seq.empty))
    }

    "match multiple best orders at once and restore after restart" in obcTest { (pair, actor) =>
      val ord1 = sell(pair, 10 * Order.PriceConstant, 100)
      val ord2 = sell(pair, 5 * Order.PriceConstant, 100)
      val ord3 = sell(pair, 5 * Order.PriceConstant, 90)
      val ord4 = buy(pair, 19 * Order.PriceConstant, 100)

      actor ! ord1
      actor ! ord2
      actor ! ord3
      actor ! ord4
      receiveN(4)

      actor ! RestartActor

      actor ! GetBidOrdersRequest
      expectMsg(GetOrdersResponse(Seq.empty))

      actor ! GetAskOrdersRequest
      val restAmount = ord1.amount + ord2.amount + ord3.amount - ord4.amount
      expectMsg(
        GetOrdersResponse(
          Seq(
            SellLimitOrder(
              restAmount,
              ord2.price,
              ord2.matcherFee - LimitOrder.getPartialFee(ord2.matcherFee, ord2.amount, ord2.amount - restAmount),
              ord2
            ))))

    }

    "execute orders at different price levels" in obcTest { (pair, actor) =>
      val ord1 = sell(pair, 10 * Order.PriceConstant, 100)
      val ord2 = sell(pair, 5 * Order.PriceConstant, 110)
      val ord3 = sell(pair, 10 * Order.PriceConstant, 110)
      val ord4 = buy(pair, 22 * Order.PriceConstant, 115)

      actor ! ord1
      actor ! ord2
      actor ! ord3
      actor ! ord4
      receiveN(4)

      actor ! GetBidOrdersRequest
      expectMsg(GetOrdersResponse(Seq.empty))

      actor ! GetAskOrdersRequest
      val restAmount = ord1.amount + ord2.amount + ord3.amount - ord4.amount
      expectMsg(
        GetOrdersResponse(
          Seq(
            SellLimitOrder(
              restAmount,
              ord3.price,
              ord3.matcherFee - LimitOrder.getPartialFee(ord3.matcherFee, ord3.amount, ord3.amount - restAmount),
              ord3
            ))))
    }

    "place orders and restart without waiting for response" in obcTest { (pair, actor) =>
      val ord1 = sell(pair, 10 * Order.PriceConstant, 100)
      val ts   = System.currentTimeMillis()

      (1 to 100).foreach({ i =>
        actor ! ord1.updateTimestamp(ts + i)
      })

      within(10.seconds) {
        receiveN(100)
      }

      actor ! RestartActor

      within(10.seconds) {
        actor ! GetOrdersRequest
        expectMsgType[GetOrdersResponse].orders should have size 100
      }
    }

    "order matched with invalid order should keep matching with others, invalid is removed" in obcTest { (pair, _) =>
      val ord1       = buy(pair, 20 * Order.PriceConstant, 100)
      val invalidOrd = buy(pair, 1000 * Order.PriceConstant, 5000)
      val ord2       = sell(pair, 10 * Order.PriceConstant, 100)

      val pool = stub[UtxPool]
      (pool.putIfNew _).when(*).onCall { tx: Transaction =>
        tx match {
          case om: ExchangeTransaction if om.buyOrder == invalidOrd => Left(ValidationError.GenericError("test"))
          case _: Transaction                                       => Right((true, Diff.empty))
        }
      }
      val allChannels = stub[ChannelGroup]
      val actor       = system.actorOf(Props(new OrderBookActor(pair, update(pair), pool, allChannels, matcherSettings, txFactory) with RestartableActor))

      actor ! ord1
      expectMsg(OrderAccepted(ord1))
      actor ! invalidOrd
      expectMsg(OrderAccepted(invalidOrd))
      actor ! ord2
      expectMsg(OrderAccepted(ord2))

      actor ! RestartActor

      actor ! GetBidOrdersRequest
      val restAmount = ord1.amount - ord2.amount
      expectMsg(
        GetOrdersResponse(
          Seq(
            BuyLimitOrder(
              restAmount,
              ord1.price,
              ord1.matcherFee - LimitOrder.getPartialFee(ord1.matcherFee, ord1.amount, restAmount),
              ord1
            ))))

      actor ! GetAskOrdersRequest
      expectMsg(GetOrdersResponse(Seq.empty))

    }

    "partially execute order with small remaining part" in obcTest { (pair, actor) =>
      val ord1 = sell(pair, 200000000, 0.00041)
      val ord2 = sell(pair, 100000000, 0.0004)
      val ord3 = buy(pair, 100000001, 0.00045)

      actor ! ord1
      actor ! ord2
      actor ! ord3
      receiveN(3)

      actor ! GetAskOrdersRequest
      expectMsg(GetOrdersResponse(Seq(SellLimitOrder(ord1.amount, ord1.price, ord1.matcherFee, ord1))))

    }

    "partially execute order with zero fee remaining part" in obcTest { (pair, actor) =>
      val ord1 = sell(pair, 1500 * Constants.UnitsInWave, 0.0006999)
      val ord2 = sell(pair, 3075248828L, 0.00067634)
      val ord3 = buy(pair, 3075363900L, 0.00073697)

      actor ! ord1
      actor ! ord2
      actor ! ord3
      receiveN(3)

      actor ! GetAskOrdersRequest
      val corrected1 = Order.correctAmount(ord2.amount, ord2.price)
      val leftovers1 = ord3.amount - corrected1
      val corrected2 = Order.correctAmount(leftovers1, ord1.price)
      val restAmount = ord1.amount - corrected2
      // See OrderExecuted.submittedRemainingFee
      val restFee = ord1.matcherFee - LimitOrder.getPartialFee(ord1.matcherFee, ord1.amount, corrected2)
      expectMsg(GetOrdersResponse(Seq(SellLimitOrder(restAmount, ord1.price, restFee, ord1))))
    }

    "partially execute order with price > 1 and zero fee remaining part " in obcTest { (_, actor) =>
      val pair = AssetPair(Some(ByteStr("BTC".getBytes)), Some(ByteStr("USD".getBytes)))
      val ord1 = sell(pair, (0.1 * Constants.UnitsInWave).toLong, 1850)
      val ord2 = sell(pair, (0.01 * Constants.UnitsInWave).toLong, 1840)
      val ord3 = buy(pair, (0.0100001 * Constants.UnitsInWave).toLong, 2000)

      actor ! ord1
      actor ! ord2
      actor ! ord3
      receiveN(3)

      actor ! GetAskOrdersRequest
      val restAmount = ord1.amount - (ord3.amount - ord2.amount)
      val restFee    = ord1.matcherFee - LimitOrder.getPartialFee(ord1.matcherFee, ord1.amount, ord3.amount - ord2.amount)
      expectMsg(GetOrdersResponse(Seq(SellLimitOrder(restAmount, ord1.price, restFee, ord1))))
    }

    "buy small amount of pricey asset" in obcTest { (_, actor) =>
      val p = AssetPair(Some(ByteStr("WAVES".getBytes)), Some(ByteStr("USD".getBytes)))
      val b = rawBuy(p, 700000L, 280)
      val s = rawSell(p, 30000000000L, 280)
      actor ! s
      actor ! b
      receiveN(2)

      actor ! GetAskOrdersRequest
      val restSAmount = Order.correctAmount(700000L, 280)
      val restAmount  = 30000000000L - restSAmount
      val restFee     = s.matcherFee - LimitOrder.getPartialFee(s.matcherFee, s.amount, restSAmount)
      expectMsg(GetOrdersResponse(Seq(SellLimitOrder(restAmount, s.price, restFee, s))))

      actor ! GetBidOrdersRequest
      expectMsg(GetOrdersResponse(Seq.empty))
    }

    "cancel expired orders after OrderCleanup command" in obcTest { (pair, actor) =>
      val ts     = ntpTime.correctedTime()
      val amount = 1
      val price  = 34118

<<<<<<< HEAD
      val expiredOrder = buy(pair, amount, price).updateExpiration(time)
=======
      val expiredOrder = buy(pair, amount, price).copy(expiration = ts)
>>>>>>> dd6d68a2
      actor ! expiredOrder
      receiveN(1)
      getOrders(actor) shouldEqual Seq(BuyLimitOrder(amount, price * Order.PriceConstant, expiredOrder.matcherFee, expiredOrder))
      actor ! OrderCleanup
      expectMsg(OrderCanceled(expiredOrder.id()))
      getOrders(actor).size should be(0)
    }

    "preserve valid orders after OrderCleanup command" in obcTest { (pair, actor) =>
      val amount = 1
      val price  = 34118

      val order          = buy(pair, amount, price)
      val expectedOrders = Seq(BuyLimitOrder(amount, price * Order.PriceConstant, order.matcherFee, order))

      actor ! order
      receiveN(1)
      getOrders(actor) shouldEqual expectedOrders
      actor ! OrderCleanup
      getOrders(actor) shouldEqual expectedOrders
    }
  }
}<|MERGE_RESOLUTION|>--- conflicted
+++ resolved
@@ -2,16 +2,10 @@
 
 import java.util.concurrent.ConcurrentHashMap
 
-<<<<<<< HEAD
-import akka.actor.{Actor, ActorRef, Props}
-import akka.testkit.{ImplicitSender, TestActorRef, TestProbe}
-import com.wavesplatform.OrderOps._
-import com.wavesplatform.account.PrivateKeyAccount
-=======
 import akka.actor.{ActorRef, Props}
 import akka.testkit.ImplicitSender
 import com.wavesplatform.NTPTime
->>>>>>> dd6d68a2
+import com.wavesplatform.OrderOps._
 import com.wavesplatform.matcher.MatcherTestData
 import com.wavesplatform.matcher.api.{OrderAccepted, OrderCanceled}
 import com.wavesplatform.matcher.fixtures.RestartableActor
@@ -29,45 +23,10 @@
 import scala.concurrent.duration._
 import scala.util.Random
 
-<<<<<<< HEAD
-class OrderBookActorSpecification extends MatcherSpec("OrderBookActor") with ImplicitSender with MatcherTestData with PathMockFactory {
-
-  val defaultPair            = AssetPair(Some(ByteStr("BTC".getBytes)), Some(ByteStr("WAVES".getBytes)))
-  val blockchain: Blockchain = stub[Blockchain]
-  val hugeAmount             = Long.MaxValue / 2
-  (blockchain.portfolio _)
-    .when(*)
-    .returns(
-      Portfolio(hugeAmount,
-                LeaseBalance.empty,
-                Map(
-                  ByteStr("BTC".getBytes)   -> hugeAmount,
-                  ByteStr("WAVES".getBytes) -> hugeAmount
-                )))
-  val issueTransaction: IssueTransactionV1 = IssueTransactionV1
-    .selfSigned(PrivateKeyAccount("123".getBytes), "MinerReward".getBytes, Array.empty, 10000000000L, 8.toByte, true, 100000L, 10000L)
-    .right
-    .get
-
-  (blockchain.transactionInfo _).when(*).returns(Some((1, issueTransaction)))
-
-  val settings = matcherSettings.copy(account = MatcherAccount.address)
-
-  val wallet = Wallet(WalletSettings(None, Some("matcher"), Some(WalletSeed)))
-  wallet.generateNewAccount()
-
-  val orderHistoryRef = TestActorRef(new Actor {
-    def receive: Receive = {
-      case ValidateOrder(o, _) => sender() ! ValidateOrderResult(o.id(), Right(o))
-      case _                   =>
-    }
-  })
-=======
 class OrderBookActorSpecification extends MatcherSpec("OrderBookActor") with NTPTime with ImplicitSender with MatcherTestData with PathMockFactory {
 
   private val txFactory = new ExchangeTransactionCreator(MatcherAccount, matcherSettings, ntpTime).createTransaction _
   private val obc       = new ConcurrentHashMap[AssetPair, OrderBook]
->>>>>>> dd6d68a2
 
   private def update(ap: AssetPair)(snapshot: OrderBook): Unit = obc.put(ap, snapshot)
 
@@ -405,11 +364,7 @@
       val amount = 1
       val price  = 34118
 
-<<<<<<< HEAD
-      val expiredOrder = buy(pair, amount, price).updateExpiration(time)
-=======
-      val expiredOrder = buy(pair, amount, price).copy(expiration = ts)
->>>>>>> dd6d68a2
+      val expiredOrder = buy(pair, amount, price).updateExpiration(ts)
       actor ! expiredOrder
       receiveN(1)
       getOrders(actor) shouldEqual Seq(BuyLimitOrder(amount, price * Order.PriceConstant, expiredOrder.matcherFee, expiredOrder))
