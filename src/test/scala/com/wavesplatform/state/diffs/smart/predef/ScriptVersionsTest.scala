--- conflicted
+++ resolved
@@ -24,11 +24,7 @@
   def eval[T <: EVALUATED](script: String, version: Version, tx: Transaction = null, blockchain: Blockchain = EmptyBlockchain): Either[String, T] = {
     val Success(expr, _) = Parser.parseScript(script)
     for {
-<<<<<<< HEAD
-      compileResult <- ExpressionCompilerV1(compilerContext(version), expr)
-=======
-      compileResult <- CompilerV1(compilerContext(version, isAssetScript = false), expr)
->>>>>>> 9508998b
+      compileResult <- ExpressionCompilerV1(compilerContext(version, isAssetScript = false), expr)
       (typedExpr, _) = compileResult
       s <- ScriptV1(version, typedExpr, checkSize = false)
       r <- ScriptRunner[T](blockchain.height, Coproduct(tx), blockchain, s, true, true)._2
@@ -50,13 +46,8 @@
     "forbids duplicate names" in {
       import com.wavesplatform.lagonaki.mocks.TestBlock.{create => block}
 
-<<<<<<< HEAD
       val Success(expr, _)      = Parser.parseScript(duplicateNames)
-      val Right((typedExpr, _)) = ExpressionCompilerV1(compilerContext(V1), expr)
-=======
-      val Success(expr, _)      = Parser(duplicateNames)
-      val Right((typedExpr, _)) = CompilerV1(compilerContext(V1, isAssetScript = false), expr)
->>>>>>> 9508998b
+      val Right((typedExpr, _)) = ExpressionCompilerV1(compilerContext(V1, isAssetScript = false), expr)
       val settings = TestFunctionalitySettings.Enabled.copy(
         preActivatedFeatures = Map(BlockchainFeatures.SmartAccounts.id -> 0, BlockchainFeatures.SmartAccountTrading.id -> 3))
       val setup = for {
