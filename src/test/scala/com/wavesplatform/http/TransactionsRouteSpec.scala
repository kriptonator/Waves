--- conflicted
+++ resolved
@@ -26,13 +26,8 @@
 
   private val history = mock[History]
   private val state = mock[StateReader]
-<<<<<<< HEAD
-  private val stm = stub[UtxPool]
-  private val route = TransactionsApiRoute(restAPISettings, state, history, stm).route
-=======
   private val utx = mock[UtxPool]
   private val route = TransactionsApiRoute(restAPISettings, state, history, utx).route
->>>>>>> ba503068
 
   private implicit def noShrink[A]: Shrink[A] = Shrink(_ => Stream.empty)
 
@@ -114,11 +109,7 @@
       } yield t
 
       forAll(g) { txs =>
-<<<<<<< HEAD
-        (stm.all _).when().returns(txs).once()
-=======
-        (utx.all _).expects().returning(txs).once()
->>>>>>> ba503068
+        (utx.all _).when().returns(txs).once()
         Get(routePath("/unconfirmed")) ~> route ~> check {
           val resp = responseAs[Seq[JsValue]]
           for ((r, t) <- resp.zip(txs)) {
